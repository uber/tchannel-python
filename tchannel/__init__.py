# Copyright (c) 2016 Uber Technologies, Inc.
#
# Permission is hereby granted, free of charge, to any person obtaining a copy
# of this software and associated documentation files (the "Software"), to deal
# in the Software without restriction, including without limitation the rights
# to use, copy, modify, merge, publish, distribute, sublicense, and/or sell
# copies of the Software, and to permit persons to whom the Software is
# furnished to do so, subject to the following conditions:
#
# The above copyright notice and this permission notice shall be included in
# all copies or substantial portions of the Software.
#
# THE SOFTWARE IS PROVIDED "AS IS", WITHOUT WARRANTY OF ANY KIND, EXPRESS OR
# IMPLIED, INCLUDING BUT NOT LIMITED TO THE WARRANTIES OF MERCHANTABILITY,
# FITNESS FOR A PARTICULAR PURPOSE AND NONINFRINGEMENT. IN NO EVENT SHALL THE
# AUTHORS OR COPYRIGHT HOLDERS BE LIABLE FOR ANY CLAIM, DAMAGES OR OTHER
# LIABILITY, WHETHER IN AN ACTION OF CONTRACT, TORT OR OTHERWISE, ARISING FROM,
# OUT OF OR IN CONNECTION WITH THE SOFTWARE OR THE USE OR OTHER DEALINGS IN
# THE SOFTWARE.

from __future__ import (
    absolute_import, division, print_function, unicode_literals
)

<<<<<<< HEAD
__version__ = '0.30.3.dev0'
=======
__version__ = '0.30.4.dev0'
>>>>>>> 57bb7c6b
# Update setup.py when changing this. zest.releaser doesn't support updating
# both of them yet.


from .response import Response  # noqa
from .request import Request  # noqa
from .tchannel import TChannel  # noqa
from .thrift import thrift_request_builder  # noqa<|MERGE_RESOLUTION|>--- conflicted
+++ resolved
@@ -22,11 +22,7 @@
     absolute_import, division, print_function, unicode_literals
 )
 
-<<<<<<< HEAD
-__version__ = '0.30.3.dev0'
-=======
 __version__ = '0.30.4.dev0'
->>>>>>> 57bb7c6b
 # Update setup.py when changing this. zest.releaser doesn't support updating
 # both of them yet.
 
