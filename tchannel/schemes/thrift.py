# Copyright (c) 2015 Uber Technologies, Inc.
#
# Permission is hereby granted, free of charge, to any person obtaining a copy
# of this software and associated documentation files (the "Software"), to deal
# in the Software without restriction, including without limitation the rights
# to use, copy, modify, merge, publish, distribute, sublicense, and/or sell
# copies of the Software, and to permit persons to whom the Software is
# furnished to do so, subject to the following conditions:
#
# The above copyright notice and this permission notice shall be included in
# all copies or substantial portions of the Software.
#
# THE SOFTWARE IS PROVIDED "AS IS", WITHOUT WARRANTY OF ANY KIND, EXPRESS OR
# IMPLIED, INCLUDING BUT NOT LIMITED TO THE WARRANTIES OF MERCHANTABILITY,
# FITNESS FOR A PARTICULAR PURPOSE AND NONINFRINGEMENT. IN NO EVENT SHALL THE
# AUTHORS OR COPYRIGHT HOLDERS BE LIABLE FOR ANY CLAIM, DAMAGES OR OTHER
# LIABILITY, WHETHER IN AN ACTION OF CONTRACT, TORT OR OTHERWISE, ARISING FROM,
# OUT OF OR IN CONNECTION WITH THE SOFTWARE OR THE USE OR OTHER DEALINGS IN
# THE SOFTWARE.

from __future__ import absolute_import
from __future__ import division
from __future__ import print_function
from __future__ import unicode_literals

from tornado import gen

from . import THRIFT


class ThriftArgScheme(object):
    """Handler registration and serialization for Thrift.

    To register a Thrift handler:

    .. code:: python

        @tchannel.thrift(GeneratedThriftModule)
        def method(request):
            print request.body.some_arg

    When calling a remote service, generated Thrift types need to be wrapped
    with :py:func:`thrift_request_builder` to provide TChannel compatibility:

    .. code:: python

        thrift_service = thrift_request_builder(
            service='service-identifier',
            thrift_module=GeneratedThriftModule,
        )

        response = yield tchannel.thrift(
            thrift_service.method(some_arg='foo'),
        )
    """

    NAME = THRIFT

    def __init__(self, tchannel):
        self._tchannel = tchannel

    @gen.coroutine
<<<<<<< HEAD
    def __call__(self, request, headers=None, timeout=None,
                 retry_on=None, retry_limit=None):
=======
    def __call__(
        self,
        request,
        headers=None,
        timeout=None,
        retry_on=None,
        retry_limit=None,
        shard_key=None,
        trace=None,
    ):

>>>>>>> ae36ce76
        if not headers:
            headers = {}

        serializer = request.get_serializer()

        # serialize
        try:
            headers = serializer.serialize_header(headers=headers)
        except (AttributeError, TypeError):
            raise ValueError(
                'headers must be a map[string]string (a shallow dict'
                ' where keys and values are strings)'
            )

        body = serializer.serialize_body(request.call_args)

        # TODO There's only one yield. Drop in favor of future+callback.
        response = yield self._tchannel.call(
            scheme=self.NAME,
            service=request.service,
            arg1=request.endpoint,
            arg2=headers,
            arg3=body,
            timeout=timeout,
            retry_on=retry_on,
            retry_limit=retry_limit,
            hostport=request.hostport,
            shard_key=shard_key,
            trace=trace,
        )

        response.headers = serializer.deserialize_header(
            headers=response.headers
        )
        body = serializer.deserialize_body(body=response.body)

        response.body = request.read_body(body)
        raise gen.Return(response)

    def register(self, thrift_module, **kwargs):
        # dat circular import
        from tchannel.thrift import rw as thriftrw

        if isinstance(thrift_module, thriftrw.Service):
            # Dirty hack to support thriftrw and old API
            return thriftrw.register(
                # TODO drop deprecated tchannel
                self._tchannel._dep_tchannel._handler,
                thrift_module,
                **kwargs
            )
        else:
            return self._tchannel.register(
                scheme=self.NAME,
                endpoint=thrift_module,
                **kwargs
            )<|MERGE_RESOLUTION|>--- conflicted
+++ resolved
@@ -60,10 +60,6 @@
         self._tchannel = tchannel
 
     @gen.coroutine
-<<<<<<< HEAD
-    def __call__(self, request, headers=None, timeout=None,
-                 retry_on=None, retry_limit=None):
-=======
     def __call__(
         self,
         request,
@@ -74,8 +70,6 @@
         shard_key=None,
         trace=None,
     ):
-
->>>>>>> ae36ce76
         if not headers:
             headers = {}
 
