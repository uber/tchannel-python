# Copyright (c) 2015 Uber Technologies, Inc.
#
# Permission is hereby granted, free of charge, to any person obtaining a copy
# of this software and associated documentation files (the "Software"), to deal
# in the Software without restriction, including without limitation the rights
# to use, copy, modify, merge, publish, distribute, sublicense, and/or sell
# copies of the Software, and to permit persons to whom the Software is
# furnished to do so, subject to the following conditions:
#
# The above copyright notice and this permission notice shall be included in
# all copies or substantial portions of the Software.
#
# THE SOFTWARE IS PROVIDED "AS IS", WITHOUT WARRANTY OF ANY KIND, EXPRESS OR
# IMPLIED, INCLUDING BUT NOT LIMITED TO THE WARRANTIES OF MERCHANTABILITY,
# FITNESS FOR A PARTICULAR PURPOSE AND NONINFRINGEMENT. IN NO EVENT SHALL THE
# AUTHORS OR COPYRIGHT HOLDERS BE LIABLE FOR ANY CLAIM, DAMAGES OR OTHER
# LIABILITY, WHETHER IN AN ACTION OF CONTRACT, TORT OR OTHERWISE, ARISING FROM,
# OUT OF OR IN CONNECTION WITH THE SOFTWARE OR THE USE OR OTHER DEALINGS IN
# THE SOFTWARE.

from __future__ import absolute_import

<<<<<<< HEAD
from tchannel import TChannel
=======
from collections import namedtuple

from concurrent.futures import TimeoutError
from tornado import gen

from tchannel import tornado as async
from tchannel import errors
from tchannel.tornado.hyperbahn import FIRST_ADVERTISE_TIME
>>>>>>> 3b27acfb
from threadloop import ThreadLoop


class TChannelSyncClient(TChannel):
    """Make synchronous TChannel requests.

    This client does not support incoming connections or requests- this is
    a uni-directional client only.

    The client is implemented on top of the Tornado-based implementation and
    starts and stops IOLoops on-demand.

    .. code-block:: python

        client = TChannelSyncClient()
        response = client.request(
            hostport='localhost:4040',
            service='HelloService',
        ).send(
            'hello', None, json.dumps({"name": "World"})
        )

    """

    def __init__(
        self,
        name,
        hostport=None,
        process_name=None,
        known_peers=None,
        trace=False,
        threadloop=None,
    ):
        """Initialize a new TChannelClient.

        :param process_name:
            Name of the calling process. Used for logging purposes only.
        """
        super(TChannelSyncClient, self).__init__(
            name,
            hostport=hostport,
            process_name=process_name,
            known_peers=known_peers,
            trace=trace,

        )
        self._threadloop = ThreadLoop()
        self._threadloop.start()

        self.advertise = self._wrap(self.advertise)

        self.raw = self._wrap(self.raw)
        self.thrift = self._wrap(self.thrift)
        self.json = self._wrap(self.json)

    def _wrap(self, f):
        assert callable(f)

<<<<<<< HEAD
        def wrapper(*a, **kw):
            future = self._threadloop.submit(
                lambda: f(*a, **kw)
=======
        # block for advertise's first response,
        # using wait_until as a fallback timeout mechanism
        try:
            result = future.result(wait_until)
        except TimeoutError:
            raise errors.TimeoutError(
                "Failed to register with Hyperbahn."
>>>>>>> 3b27acfb
            )
            return future

        return wrapper

    def register(self, *a, **kw):
        raise NotImplementedError(
            "Registration not yet supported for sync clients",
        )<|MERGE_RESOLUTION|>--- conflicted
+++ resolved
@@ -20,19 +20,9 @@
 
 from __future__ import absolute_import
 
-<<<<<<< HEAD
+from threadloop import ThreadLoop
+
 from tchannel import TChannel
-=======
-from collections import namedtuple
-
-from concurrent.futures import TimeoutError
-from tornado import gen
-
-from tchannel import tornado as async
-from tchannel import errors
-from tchannel.tornado.hyperbahn import FIRST_ADVERTISE_TIME
->>>>>>> 3b27acfb
-from threadloop import ThreadLoop
 
 
 class TChannelSyncClient(TChannel):
@@ -90,19 +80,9 @@
     def _wrap(self, f):
         assert callable(f)
 
-<<<<<<< HEAD
         def wrapper(*a, **kw):
             future = self._threadloop.submit(
                 lambda: f(*a, **kw)
-=======
-        # block for advertise's first response,
-        # using wait_until as a fallback timeout mechanism
-        try:
-            result = future.result(wait_until)
-        except TimeoutError:
-            raise errors.TimeoutError(
-                "Failed to register with Hyperbahn."
->>>>>>> 3b27acfb
             )
             return future
 
