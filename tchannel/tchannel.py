# Copyright (c) 2015 Uber Technologies, Inc.
#
# Permission is hereby granted, free of charge, to any person obtaining a copy
# of this software and associated documentation files (the "Software"), to deal
# in the Software without restriction, including without limitation the rights
# to use, copy, modify, merge, publish, distribute, sublicense, and/or sell
# copies of the Software, and to permit persons to whom the Software is
# furnished to do so, subject to the following conditions:
#
# The above copyright notice and this permission notice shall be included in
# all copies or substantial portions of the Software.
#
# THE SOFTWARE IS PROVIDED "AS IS", WITHOUT WARRANTY OF ANY KIND, EXPRESS OR
# IMPLIED, INCLUDING BUT NOT LIMITED TO THE WARRANTIES OF MERCHANTABILITY,
# FITNESS FOR A PARTICULAR PURPOSE AND NONINFRINGEMENT. IN NO EVENT SHALL THE
# AUTHORS OR COPYRIGHT HOLDERS BE LIABLE FOR ANY CLAIM, DAMAGES OR OTHER
# LIABILITY, WHETHER IN AN ACTION OF CONTRACT, TORT OR OTHERWISE, ARISING FROM,
# OUT OF OR IN CONNECTION WITH THE SOFTWARE OR THE USE OR OTHER DEALINGS IN
# THE SOFTWARE.

from __future__ import (
    absolute_import, division, print_function, unicode_literals
)

import json
import logging

from threading import Lock
from tornado import gen

from . import schemes
from . import transport
from . import retry
from .errors import AlreadyListeningError
from .glossary import DEFAULT_TIMEOUT
from .response import Response, TransportHeaders
from .tornado import TChannel as DeprecatedTChannel
from .tornado.dispatch import RequestDispatcher as DeprecatedDispatcher

log = logging.getLogger('tchannel')

__all__ = ['TChannel']


class TChannel(object):
    """Manages connections and requests to other TChannel services.

    Usage for a JSON client/server:

    .. code:: python

        tchannel = TChannel(name='foo')

        @tchannel.json.register
        def handler(request):
            return {'foo': 'bar'}

        response = yield tchannel.json(
            service='some-service',
            endpoint='endpoint',
            headers={'req': 'headers'},
            body={'req': 'body'},
        )

    :cvar thrift:
        Make Thrift requests over TChannel and register Thrift handlers.
    :vartype thrift: ThriftArgScheme

    :cvar json:
        Make JSON requests over TChannel and register JSON handlers.
    :vartype json: JsonArgScheme

    :cvar raw:
        Make requests and register handles that pass raw bytes.
    :vartype raw: RawArgScheme

    """

    def __init__(self, name, hostport=None, process_name=None,
<<<<<<< HEAD
                 known_peers=None, trace=True):
=======
                 known_peers=None, trace=False):
        """
        **Note:** In general only one ``TChannel`` instance should be used at a
        time. Multiple ``TChannel`` instances are not advisable and could
        result in undefined behavior.

        :param string name:
            How this application identifies itself. This is the name callers
            will use to make contact, it is also what your downstream services
            will see in their metrics.

        :param string hostport:
            An optional host/port to serve on, e.g., ``"127.0.0.1:5555``. If
            not provided an ephemeral port will be used. When advertising on
            Hyperbahn you callers do not need to know your port.
        """
>>>>>>> 5a672dd2

        # until we move everything here,
        # lets compose the old tchannel
        self._dep_tchannel = DeprecatedTChannel(
            name=name,
            hostport=hostport,
            process_name=process_name,
            known_peers=known_peers,
            trace=trace,
            dispatcher=DeprecatedDispatcher(_handler_returns_response=True),
        )

        self.name = name

        # set arg schemes
        self.raw = schemes.RawArgScheme(self)
        self.json = schemes.JsonArgScheme(self)
        self.thrift = schemes.ThriftArgScheme(self)
        self._listen_lock = Lock()

    def is_listening(self):
        return self._dep_tchannel.is_listening()

    @property
    def hooks(self):
        return self._dep_tchannel.hooks

    @gen.coroutine
    def call(
        self,
        scheme,
        service,
        arg1,
        arg2=None,
        arg3=None,
        timeout=None,
        retry_on=None,
        retry_limit=None,
        hostport=None,
        shard_key=None,
    ):
        """Make low-level requests to TChannel services.

        **Note:** Usually you would interact with a higher-level arg scheme
        like :py:class:`tchannel.schemes.JsonArgScheme` or
        :py:class:`tchannel.schemes.ThriftArgScheme`.
        """

        # TODO - dont use asserts for public API
        assert format, "format is required"
        assert service, "service is required"
        assert arg1, "arg1 is required"

        # default args
        if arg2 is None:
            arg2 = ""
        if arg3 is None:
            arg3 = ""
        if timeout is None:
            timeout = DEFAULT_TIMEOUT
        if retry_on is None:
            retry_on = retry.DEFAULT
        if retry_limit is None:
            retry_limit = retry.DEFAULT_RETRY_LIMIT

        # TODO - allow filters/steps for serialization, tracing, etc...

        # calls tchannel.tornado.peer.PeerClientOperation.__init__
        operation = self._dep_tchannel.request(
            service=service,
            hostport=hostport,
            arg_scheme=scheme,
            retry=retry_on,
        )

        # fire operation
        transport_headers = {
            transport.SCHEME: scheme,
            transport.CALLER_NAME: self.name,
        }
        if shard_key:
            transport_headers[transport.SHARD_KEY] = shard_key

        response = yield operation.send(
            arg1=arg1,
            arg2=arg2,
            arg3=arg3,
            headers=transport_headers,
            retry_limit=retry_limit,
            ttl=timeout,
        )

        # unwrap response
        body = yield response.get_body()
        headers = yield response.get_header()
        t = transport.to_kwargs(response.headers)
        t = TransportHeaders(**t)
        result = Response(
            body=body,
            headers=headers,
            transport=t
        )

        raise gen.Return(result)

    def listen(self, port=None):
        with self._listen_lock:
            if self._dep_tchannel.is_listening():
                listening_port = int(self.hostport.rsplit(":")[1])
                if port and port != listening_port:
                    raise AlreadyListeningError(
                        "TChannel server is already listening on port: %d"
                        % listening_port
                    )
                else:
                    return

            return self._dep_tchannel.listen(port)

    @property
    def hostport(self):
        return self._dep_tchannel.hostport

    def register(self, scheme, endpoint=None, handler=None, **kwargs):

        def decorator(fn):

            # assert handler is None, "can't handler when using as decorator"

            if endpoint is None:
                e = fn.__name__
            else:
                e = endpoint

            return self._dep_tchannel.register(
                endpoint=e,
                scheme=scheme,
                handler=fn,
                **kwargs
            )

        if handler is None:
            return decorator
        else:
            return decorator(handler)

    @gen.coroutine
    def advertise(self, routers=None, name=None, timeout=None,
                  router_file=None):
        """Advertise with Hyperbahn.

        After a successful advertisement, Hyperbahn will establish long-lived
        connections with your application. These connections are used to load
        balance inbound and outbound requests to other applications on the
        Hyperbahn network.

        Re-advertisement happens periodically after calling this method (every
        minute). Hyperbahn will eject us from the network if it doesn't get a
        re-advertise from us after 5 minutes.

        :param list routers:
            A seed list of known Hyperbahn addresses to attempt contact with.
            Entries should be of the form ``"host:port"``.

        :param string name:
            The name your application identifies itself as. This is usually
            unneeded because in the common case it will match the ``name`` you
            initialized the ``TChannel`` instance with. This is the identifier
            other services will use to make contact with you.

        :param timeout:
            The timeout (in seconds) for the initial advertise attempt.
            Defaults to 30 seconds.

        :param router_file:
            The host file that contains the routers information. The file
            should contain a JSON stringified format of the routers parameter.
            Either routers or router_file should be provided. If both provided,
            a ValueError will be raised.

        :returns:
            A future that resolves to the remote server's response after the
            first advertise finishes.

        :raises TimeoutError:
            When unable to make our first advertise request to Hyperbahn.
            Subsequent requests may fail but will be ignored.
        """
        if routers is not None and router_file is not None:
            raise ValueError(
                'Only one of routers and router_file can be provided.')

        if routers is None and router_file is not None:
            # should just let the exceptions fly
            try:
                with open(router_file, 'r') as json_data:
                    routers = json.load(json_data)
            except (IOError, OSError, ValueError):
                log.exception('Failed to read seed routers list.')
                raise

        dep_result = yield self._dep_tchannel.advertise(
            routers=routers,
            name=name,
            timeout=timeout
        )

        body = yield dep_result.get_body()
        headers = yield dep_result.get_header()
        response = Response(json.loads(body), headers or {})

        raise gen.Return(response)<|MERGE_RESOLUTION|>--- conflicted
+++ resolved
@@ -77,10 +77,7 @@
     """
 
     def __init__(self, name, hostport=None, process_name=None,
-<<<<<<< HEAD
                  known_peers=None, trace=True):
-=======
-                 known_peers=None, trace=False):
         """
         **Note:** In general only one ``TChannel`` instance should be used at a
         time. Multiple ``TChannel`` instances are not advisable and could
@@ -96,7 +93,6 @@
             not provided an ephemeral port will be used. When advertising on
             Hyperbahn you callers do not need to know your port.
         """
->>>>>>> 5a672dd2
 
         # until we move everything here,
         # lets compose the old tchannel
