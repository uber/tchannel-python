# Copyright (c) 2015 Uber Technologies, Inc.
#
# Permission is hereby granted, free of charge, to any person obtaining a copy
# of this software and associated documentation files (the "Software"), to deal
# in the Software without restriction, including without limitation the rights
# to use, copy, modify, merge, publish, distribute, sublicense, and/or sell
# copies of the Software, and to permit persons to whom the Software is
# furnished to do so, subject to the following conditions:
#
# The above copyright notice and this permission notice shall be included in
# all copies or substantial portions of the Software.
#
# THE SOFTWARE IS PROVIDED "AS IS", WITHOUT WARRANTY OF ANY KIND, EXPRESS OR
# IMPLIED, INCLUDING BUT NOT LIMITED TO THE WARRANTIES OF MERCHANTABILITY,
# FITNESS FOR A PARTICULAR PURPOSE AND NONINFRINGEMENT. IN NO EVENT SHALL THE
# AUTHORS OR COPYRIGHT HOLDERS BE LIABLE FOR ANY CLAIM, DAMAGES OR OTHER
# LIABILITY, WHETHER IN AN ACTION OF CONTRACT, TORT OR OTHERWISE, ARISING FROM,
# OUT OF OR IN CONNECTION WITH THE SOFTWARE OR THE USE OR OTHER DEALINGS IN
# THE SOFTWARE.

from __future__ import absolute_import

import logging
from collections import namedtuple

import tornado
import tornado.gen
from tornado import gen

<<<<<<< HEAD
from ..errors import BadRequestError
=======
from tchannel import transport
from tchannel.request import Request, TransportHeaders
from tchannel.response import response_from_mixed
from ..errors import InvalidEndpointError
>>>>>>> e2ef5e98
from ..errors import TChannelError
from ..event import EventType
from ..messages.error import ErrorCode
from ..serializer.raw import RawSerializer
<<<<<<< HEAD
from .response import Response

=======
from .response import Response as DeprecatedResponse
from ..errors import InvalidChecksumError
from ..errors import StreamingError
>>>>>>> e2ef5e98
from ..messages import Types

log = logging.getLogger('tchannel')


Handler = namedtuple('Handler', 'endpoint req_serializer resp_serializer')


class RequestDispatcher(object):
    """A synchronous RequestHandler that dispatches calls to different
    endpoints based on ``arg1``.

    Endpoints are registered using ``register`` or the ``route``
    decorator.

    .. code-block:: python

        handler = # ...

        @handler.route('my_method')
        def my_method(request, response, proxy):
            response.write('hello world')
    """

    FALLBACK = object()

<<<<<<< HEAD
    def __init__(self):
        self.handlers = {
            self.FALLBACK: Handler(
                self.not_found, RawSerializer(), RawSerializer()
            )
        }
=======
    def __init__(self, _handler_returns_response=False):
        self.handlers = defaultdict(lambda: Handler(
            self.not_found, RawSerializer(), RawSerializer())
        )
        self._handler_returns_response = _handler_returns_response
>>>>>>> e2ef5e98

    _HANDLER_NAMES = {
        Types.CALL_REQ: 'pre_call',
        Types.CALL_REQ_CONTINUE: 'pre_call'
    }

    def handle(self, message, connection):
        # TODO assert that the handshake was already completed
        assert message, "message must not be None"

        if message.message_type not in self._HANDLER_NAMES:
            # TODO handle this more gracefully
            raise NotImplementedError("Unexpected message: %s" % str(message))

        handler_name = "handle_" + self._HANDLER_NAMES[message.message_type]
        return getattr(self, handler_name)(message, connection)

    def handle_pre_call(self, message, connection):
        """Handle incoming request message including CallRequestMessage and
        CallRequestContinueMessage

        This method will build the User friendly request object based on the
        incoming messages.

        It passes all the messages into the message_factory to build the init
        request object. Only when it get a CallRequestMessage and a completed
        arg_1=argstream[0], the message_factory will return a request object.
        Then it will trigger the async call_handle call.

        :param message: CallRequestMessage or CallRequestContinueMessage
        :param connection: tornado connection
        """
        try:
            req = connection.request_message_factory.build(message)
            # message_factory will create Request only when it receives
            # CallRequestMessage. It will return None, if it receives
            # CallRequestContinueMessage.
            if req:
                self.handle_call(req, connection)

        except TChannelError as e:
            log.warn('Received a bad request.', exc_info=True)

            connection.send_error(
                e.code,
                e.message,
                message.id,
            )

    @tornado.gen.coroutine
    def handle_call(self, request, connection):
        # read arg_1 so that handle_call is able to get the endpoint
        # name and find the endpoint handler.
        # the arg_1 value will be store in the request.endpoint field.

        # NOTE: after here, the correct way to access value of arg_1 is through
        # request.endpoint. The original argstream[0] is no longer valid. If
        # user still tries read from it, it will return empty.
        chunk = yield request.argstreams[0].read()
        response = None
        while chunk:
            request.endpoint += chunk
            chunk = yield request.argstreams[0].read()

        log.debug('Received a call to %s.', request.endpoint)

        # event: receive_request
        request.tracing.name = request.endpoint

        connection.tchannel.event_emitter.fire(
            EventType.before_receive_request,
            request,
        )

        handler = self.handlers.get(request.endpoint)
        if handler is None:
            handler = self.handlers[self.FALLBACK]

        if request.headers.get('as', None) != handler.req_serializer.name:
            connection.send_error(
                ErrorCode.bad_request,
                "Invalid arg scheme in request header",
                request.id,
            )
            raise gen.Return(None)

        request.serializer = handler.req_serializer
        response = DeprecatedResponse(
            id=request.id,
            checksum=request.checksum,
            tracing=request.tracing,
            connection=connection,
            headers={'as': request.headers.get('as', 'raw')},
            serializer=handler.resp_serializer,
        )

        connection.post_response(response)

        try:
            # New impl - the handler takes a request and returns a response
            if self._handler_returns_response:

                # convert deprecated req to new top-level req
                b = yield request.get_body()
                he = yield request.get_header()
                t = request.headers
                t = transport.to_kwargs(t)
                t = TransportHeaders(**t)
                new_req = Request(
                    body=b,
                    headers=he,
                    transport=t,
                )

                # get new top-level resp from controller
                new_resp = yield gen.maybe_future(
                    handler.endpoint(new_req)
                )

                # instantiate a tchannel.Response
                new_resp = response_from_mixed(new_resp)

                # assign resp values to dep response
                response.write_header(new_resp.headers)

                if new_resp.body is not None:
                    response.write_body(new_resp.body)

            # Dep impl - the handler is provided with a req & resp writer
            else:
                yield gen.maybe_future(
                    handler.endpoint(
                        request,
                        response,
                        TChannelProxy(
                            connection.tchannel,
                            request.tracing,
                        ),
                    )
                )

            response.flush()
        except TChannelError as e:
            connection.send_error(
                e.code,
                e.message,
                request.id,
            )
        except Exception as e:
            msg = "An unexpected error has occurred from the handler"
            log.exception(msg)

            response.set_exception(TChannelError(e.message))

            connection.request_message_factory.remove_buffer(response.id)
            connection.send_error(ErrorCode.unexpected, msg, response.id)
            connection.tchannel.event_emitter.fire(
                EventType.on_exception,
                request,
                e,
            )

        raise gen.Return(response)

    def register(
            self,
            rule,
            handler,
            req_serializer=None,
            resp_serializer=None
    ):
        """Register a new endpoint with the given name.

        .. code-block:: python

            @dispatcher.register('is_healthy')
            def check_health(request, response, proxy):
                # ...

        :param rule:
            Name of the endpoint. Incoming Call Requests must have this as
            ``arg1`` to dispatch to this handler.

            If ``RequestHandler.FALLBACK`` is specified as a rule, the given
            handler will be used as the 'fallback' handler when requests don't
            match any registered rules.

        :param handler:
            A function that gets called with ``Request``, ``Response``, and
            the ``proxy``.

        :param req_serializer:
            Arg scheme serializer of this endpoint. It should be
            ``RawSerializer``, ``JsonSerializer``, and ``ThriftSerializer``.

        :param resp_serializer:
            Arg scheme serializer of this endpoint. It should be
            ``RawSerializer``, ``JsonSerializer``, and ``ThriftSerializer``.
        """

        assert handler, "handler must not be None"
        req_serializer = req_serializer or RawSerializer()
        resp_serializer = resp_serializer or RawSerializer()
        self.handlers[rule] = Handler(handler, req_serializer, resp_serializer)

    @staticmethod
    def not_found(request, response, proxy):
        """Default behavior for requests to unrecognized endpoints."""
        raise BadRequestError(
            description="Endpoint '%s' for service '%s' is not defined" % (
                request.endpoint,
                request.service,
            ),
        )


class TChannelProxy(object):
    """TChannel Proxy with additional runtime info

    TChannelProxy contains parent_tracing information which is created by
    received request.

    TChannelProxy will be used as one parameter for the request handler.

    Example::

        def handler(request, response, proxy):

    """
    __slots__ = ('_tchannel', 'parent_tracing')

    def __init__(self, tchannel, parent_tracing=None):
        self._tchannel = tchannel
        self.parent_tracing = parent_tracing

    @property
    def closed(self):
        return self._tchannel.closed

    @property
    def hostport(self):
        return self._tchannel.hostport

    def request(self, hostport=None, service=None, **kwargs):
        kwargs['parent_tracing'] = self.parent_tracing
        return self._tchannel.request(hostport,
                                      service,
                                      **kwargs)<|MERGE_RESOLUTION|>--- conflicted
+++ resolved
@@ -27,26 +27,15 @@
 import tornado.gen
 from tornado import gen
 
-<<<<<<< HEAD
-from ..errors import BadRequestError
-=======
 from tchannel import transport
 from tchannel.request import Request, TransportHeaders
 from tchannel.response import response_from_mixed
-from ..errors import InvalidEndpointError
->>>>>>> e2ef5e98
+from ..errors import BadRequestError
 from ..errors import TChannelError
 from ..event import EventType
 from ..messages.error import ErrorCode
 from ..serializer.raw import RawSerializer
-<<<<<<< HEAD
-from .response import Response
-
-=======
 from .response import Response as DeprecatedResponse
-from ..errors import InvalidChecksumError
-from ..errors import StreamingError
->>>>>>> e2ef5e98
 from ..messages import Types
 
 log = logging.getLogger('tchannel')
@@ -73,20 +62,13 @@
 
     FALLBACK = object()
 
-<<<<<<< HEAD
-    def __init__(self):
+    def __init__(self, _handler_returns_response=False):
         self.handlers = {
             self.FALLBACK: Handler(
                 self.not_found, RawSerializer(), RawSerializer()
             )
         }
-=======
-    def __init__(self, _handler_returns_response=False):
-        self.handlers = defaultdict(lambda: Handler(
-            self.not_found, RawSerializer(), RawSerializer())
-        )
         self._handler_returns_response = _handler_returns_response
->>>>>>> e2ef5e98
 
     _HANDLER_NAMES = {
         Types.CALL_REQ: 'pre_call',
