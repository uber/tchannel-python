# Copyright (c) 2015 Uber Technologies, Inc.
#
# Permission is hereby granted, free of charge, to any person obtaining a copy
# of this software and associated documentation files (the "Software"), to deal
# in the Software without restriction, including without limitation the rights
# to use, copy, modify, merge, publish, distribute, sublicense, and/or sell
# copies of the Software, and to permit persons to whom the Software is
# furnished to do so, subject to the following conditions:
#
# The above copyright notice and this permission notice shall be included in
# all copies or substantial portions of the Software.
#
# THE SOFTWARE IS PROVIDED "AS IS", WITHOUT WARRANTY OF ANY KIND, EXPRESS OR
# IMPLIED, INCLUDING BUT NOT LIMITED TO THE WARRANTIES OF MERCHANTABILITY,
# FITNESS FOR A PARTICULAR PURPOSE AND NONINFRINGEMENT. IN NO EVENT SHALL THE
# AUTHORS OR COPYRIGHT HOLDERS BE LIABLE FOR ANY CLAIM, DAMAGES OR OTHER
# LIABILITY, WHETHER IN AN ACTION OF CONTRACT, TORT OR OTHERWISE, ARISING FROM,
# OUT OF OR IN CONNECTION WITH THE SOFTWARE OR THE USE OR OTHER DEALINGS IN
# THE SOFTWARE.

from __future__ import absolute_import

import logging
from collections import namedtuple

import tornado
import tornado.gen
from tornado import gen

from tchannel import transport
from tchannel.request import Request
from tchannel.request import TransportHeaders
from tchannel.response import response_from_mixed
<<<<<<< HEAD
from ..errors import BadRequestError
=======

from ..context import request_context
from ..errors import InvalidChecksumError
from ..errors import InvalidEndpointError
from ..errors import StreamingError
>>>>>>> 18ae59ae
from ..errors import TChannelError
from ..event import EventType
from ..messages import Types
from ..messages.error import ErrorCode
from ..serializer.raw import RawSerializer
from .response import Response as DeprecatedResponse
<<<<<<< HEAD
from ..messages import Types
=======
>>>>>>> 18ae59ae

log = logging.getLogger('tchannel')


Handler = namedtuple('Handler', 'endpoint req_serializer resp_serializer')


class RequestDispatcher(object):
    """A synchronous RequestHandler that dispatches calls to different
    endpoints based on ``arg1``.

    Endpoints are registered using ``register`` or the ``route``
    decorator.

    .. code-block:: python

        handler = # ...

        @handler.route('my_method')
        def my_method(request, response):
            response.write('hello world')
    """

    FALLBACK = object()

    def __init__(self, _handler_returns_response=False):
        self.handlers = {
            self.FALLBACK: Handler(
                self.not_found, RawSerializer(), RawSerializer()
            )
        }
        self._handler_returns_response = _handler_returns_response

    _HANDLER_NAMES = {
        Types.CALL_REQ: 'pre_call',
        Types.CALL_REQ_CONTINUE: 'pre_call'
    }

    def handle(self, message, connection):
        # TODO assert that the handshake was already completed
        assert message, "message must not be None"

        if message.message_type not in self._HANDLER_NAMES:
            # TODO handle this more gracefully
            raise NotImplementedError("Unexpected message: %s" % str(message))

        handler_name = "handle_" + self._HANDLER_NAMES[message.message_type]
        return getattr(self, handler_name)(message, connection)

    def handle_pre_call(self, message, connection):
        """Handle incoming request message including CallRequestMessage and
        CallRequestContinueMessage

        This method will build the User friendly request object based on the
        incoming messages.

        It passes all the messages into the message_factory to build the init
        request object. Only when it get a CallRequestMessage and a completed
        arg_1=argstream[0], the message_factory will return a request object.
        Then it will trigger the async call_handle call.

        :param message: CallRequestMessage or CallRequestContinueMessage
        :param connection: tornado connection
        """
        try:
            req = connection.request_message_factory.build(message)
            # message_factory will create Request only when it receives
            # CallRequestMessage. It will return None, if it receives
            # CallRequestContinueMessage.
            if req:
                self.handle_call(req, connection)

        except TChannelError as e:
            log.warn('Received a bad request.', exc_info=True)

            connection.send_error(
                e.code,
                e.message,
                message.id,
            )

    @tornado.gen.coroutine
    def handle_call(self, request, connection):
        # read arg_1 so that handle_call is able to get the endpoint
        # name and find the endpoint handler.
        # the arg_1 value will be store in the request.endpoint field.

        # NOTE: after here, the correct way to access value of arg_1 is through
        # request.endpoint. The original argstream[0] is no longer valid. If
        # user still tries read from it, it will return empty.
        chunk = yield request.argstreams[0].read()
        response = None
        while chunk:
            request.endpoint += chunk
            chunk = yield request.argstreams[0].read()

        log.debug('Received a call to %s.', request.endpoint)

        tchannel = connection.tchannel

        # event: receive_request
        request.tracing.name = request.endpoint
        tchannel.event_emitter.fire(EventType.before_receive_request, request)

        handler = self.handlers.get(request.endpoint)
        if handler is None:
            handler = self.handlers[self.FALLBACK]

        if request.headers.get('as', None) != handler.req_serializer.name:
            connection.send_error(
                ErrorCode.bad_request,
                "Invalid arg scheme in request header",
                request.id,
            )
            raise gen.Return(None)

        request.serializer = handler.req_serializer
        response = DeprecatedResponse(
            id=request.id,
            checksum=request.checksum,
            tracing=request.tracing,
            connection=connection,
            headers={'as': request.headers.get('as', 'raw')},
            serializer=handler.resp_serializer,
        )

        connection.post_response(response)

        try:
            # New impl - the handler takes a request and returns a response
            if self._handler_returns_response:

                # convert deprecated req to new top-level req
                b = yield request.get_body()
                he = yield request.get_header()
                t = request.headers
                t = transport.to_kwargs(t)
                t = TransportHeaders(**t)
                new_req = Request(
                    body=b,
                    headers=he,
                    transport=t,
                )

                # Not safe to have coroutine yields statement within
                # stack context.
                # The right way to do it is:
                # with request_context(..):
                #    future = f()
                # yield future

                with request_context(request.tracing):
                    f = handler.endpoint(new_req)

                new_resp = yield gen.maybe_future(f)

                # instantiate a tchannel.Response
                new_resp = response_from_mixed(new_resp)

                # assign resp values to dep response
                response.write_header(new_resp.headers)

                if new_resp.body is not None:
                    response.write_body(new_resp.body)

            # Dep impl - the handler is provided with a req & resp writer
            else:
                with request_context(request.tracing):
                    f = handler.endpoint(request, response)

                yield gen.maybe_future(f)

            response.flush()
        except TChannelError as e:
            connection.send_error(
                e.code,
                e.message,
                request.id,
            )
        except Exception as e:
            msg = "An unexpected error has occurred from the handler"
            log.exception(msg)

            response.set_exception(TChannelError(e.message))
            connection.request_message_factory.remove_buffer(response.id)

            connection.send_error(ErrorCode.unexpected, msg, response.id)
            tchannel.event_emitter.fire(EventType.on_exception, request, e)

        raise gen.Return(response)

    def register(
            self,
            rule,
            handler,
            req_serializer=None,
            resp_serializer=None
    ):
        """Register a new endpoint with the given name.

        .. code-block:: python

            @dispatcher.register('is_healthy')
            def check_health(request, response):
                # ...

        :param rule:
            Name of the endpoint. Incoming Call Requests must have this as
            ``arg1`` to dispatch to this handler.

            If ``RequestHandler.FALLBACK`` is specified as a rule, the given
            handler will be used as the 'fallback' handler when requests don't
            match any registered rules.

        :param handler:
            A function that gets called with ``Request`` and ``Response``.

        :param req_serializer:
            Arg scheme serializer of this endpoint. It should be
            ``RawSerializer``, ``JsonSerializer``, and ``ThriftSerializer``.

        :param resp_serializer:
            Arg scheme serializer of this endpoint. It should be
            ``RawSerializer``, ``JsonSerializer``, and ``ThriftSerializer``.
        """

        assert handler, "handler must not be None"
        req_serializer = req_serializer or RawSerializer()
        resp_serializer = resp_serializer or RawSerializer()
        self.handlers[rule] = Handler(handler, req_serializer, resp_serializer)

    @staticmethod
    def not_found(request, response):
        """Default behavior for requests to unrecognized endpoints."""
        raise BadRequestError(
            description="Endpoint '%s' for service '%s' is not defined" % (
                request.endpoint,
                request.service,
            ),
        )<|MERGE_RESOLUTION|>--- conflicted
+++ resolved
@@ -31,25 +31,14 @@
 from tchannel.request import Request
 from tchannel.request import TransportHeaders
 from tchannel.response import response_from_mixed
-<<<<<<< HEAD
+from ..context import request_context
 from ..errors import BadRequestError
-=======
-
-from ..context import request_context
-from ..errors import InvalidChecksumError
-from ..errors import InvalidEndpointError
-from ..errors import StreamingError
->>>>>>> 18ae59ae
 from ..errors import TChannelError
 from ..event import EventType
 from ..messages import Types
 from ..messages.error import ErrorCode
 from ..serializer.raw import RawSerializer
 from .response import Response as DeprecatedResponse
-<<<<<<< HEAD
-from ..messages import Types
-=======
->>>>>>> 18ae59ae
 
 log = logging.getLogger('tchannel')
 
