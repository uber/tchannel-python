from __future__ import absolute_import

import logging
import weakref

import tornado.ioloop
import tornado.iostream

from ..exceptions import InvalidMessageException
from ..messages import CallRequestMessage
from .connection import TornadoConnection
from .timeout import timeout
from .inbound_server import InboundServer

log = logging.getLogger('tchannel')


class TChannel(object):
    """Manages inbound and outbound connections to various hosts."""

    def __init__(self, process_name=None, app=None):
        self.peers = {}
        self.awaiting_responses = {}
<<<<<<< HEAD
        # TODO: self.server_socket = self.make_in_connection()
=======
        self.process_name = (
            process_name or "%s[%s]" % (sys.argv[0], os.getpid())
        )

        self.inbound_server = InboundServer(app)
>>>>>>> acb4e846

    @tornado.gen.coroutine
    def add_peer(self, hostport):
        if hostport not in self.peers:
            self.peers[hostport] = TornadoConnection.outgoing(hostport)
            yield self.peers[hostport]

        # We only want one connection at a time, someone else is
        # connecting so wait for them without blocking.
        while self.peers[hostport].running():
            yield tornado.gen.sleep(0.0)

        raise tornado.gen.Return(self.peers[hostport].result())

    def remove_peer(self, hostport):
        # TODO: Connection cleanup
        return self.peers.pop(hostport)

    @tornado.gen.coroutine
    def get_peer(self, hostport):
        peer = yield self.add_peer(hostport)

        raise tornado.gen.Return(peer)

    @tornado.gen.coroutine
    def make_in_connection(self, port):
        self.inbound_server.listen(port)

    def request(self, hostport):
        return TChannelClientOperation(hostport, self)


class TChannelClientOperation(object):

    def __init__(self, hostport, tchannel):
        self.hostport = hostport
        self.message_id = None
        self.tchannel = weakref.ref(tchannel)

    @tornado.gen.coroutine
    def send(self, arg_1, arg_2, arg_3):
        # message = CallRequestMessage.from_context for zipkin shit
        # Make this return a message ID so we can match it up with the
        # response.
        peer_connection = yield self.tchannel().get_peer(self.hostport)
        self.message_id = message_id = peer_connection.next_message_id()

        def safebytes(arg):
            if arg is None:
                return None
            if isinstance(arg, bytes):
                return arg
            return bytes(arg.encode('ascii'))

        message = CallRequestMessage(
            service='tcurl',
            arg_1=safebytes(arg_1),
            arg_2=arg_2,
            arg_3=arg_3,
        )

        log.debug("framing and writing message %s", message_id)

        yield peer_connection.frame_and_write(
            message,
            message_id=message_id,
        )

        log.debug("awaiting response for message %s", message_id)

        # Pull this out into its own loop, look up response message ids
        # and dispatch them to handlers.
        peer_connection.awaiting_responses[message_id] = tornado.gen.Future()

        # TODO: use real timeout here
        with timeout(peer_connection):
            response = yield peer_connection.awaiting_responses[message_id]

        # TODO: Add a callback to remove ourselves from the ops
        # list.

        log.debug("got response for message %s", response.message_id)

        if not response:
            raise InvalidMessageException()

        raise tornado.gen.Return(response.message)<|MERGE_RESOLUTION|>--- conflicted
+++ resolved
@@ -18,18 +18,9 @@
 class TChannel(object):
     """Manages inbound and outbound connections to various hosts."""
 
-    def __init__(self, process_name=None, app=None):
+    def __init__(self, app=None):
         self.peers = {}
-        self.awaiting_responses = {}
-<<<<<<< HEAD
-        # TODO: self.server_socket = self.make_in_connection()
-=======
-        self.process_name = (
-            process_name or "%s[%s]" % (sys.argv[0], os.getpid())
-        )
-
         self.inbound_server = InboundServer(app)
->>>>>>> acb4e846
 
     @tornado.gen.coroutine
     def add_peer(self, hostport):
