# Copyright (c) 2015 Uber Technologies, Inc.
#
# Permission is hereby granted, free of charge, to any person obtaining a copy
# of this software and associated documentation files (the "Software"), to deal
# in the Software without restriction, including without limitation the rights
# to use, copy, modify, merge, publish, distribute, sublicense, and/or sell
# copies of the Software, and to permit persons to whom the Software is
# furnished to do so, subject to the following conditions:
#
# The above copyright notice and this permission notice shall be included in
# all copies or substantial portions of the Software.
#
# THE SOFTWARE IS PROVIDED "AS IS", WITHOUT WARRANTY OF ANY KIND, EXPRESS OR
# IMPLIED, INCLUDING BUT NOT LIMITED TO THE WARRANTIES OF MERCHANTABILITY,
# FITNESS FOR A PARTICULAR PURPOSE AND NONINFRINGEMENT. IN NO EVENT SHALL THE
# AUTHORS OR COPYRIGHT HOLDERS BE LIABLE FOR ANY CLAIM, DAMAGES OR OTHER
# LIABILITY, WHETHER IN AN ACTION OF CONTRACT, TORT OR OTHERWISE, ARISING FROM,
# OUT OF OR IN CONNECTION WITH THE SOFTWARE OR THE USE OR OTHER DEALINGS IN
# THE SOFTWARE.

from __future__ import absolute_import

import logging
import os
import socket
import sys


import tornado.gen
import tornado.iostream
import tornado.queues as queues

from tornado import stack_context
from tornado.iostream import StreamClosedError
<<<<<<< HEAD

=======
>>>>>>> cb4ae70c

from .. import errors
from .. import frame
from .. import messages
from ..errors import NetworkError
from ..errors import TChannelError
from ..event import EventType
from ..glossary import (
    TCHANNEL_LANGUAGE,
    TCHANNEL_LANGUAGE_VERSION,
    TCHANNEL_VERSION,
    MAX_MESSAGE_ID,
)
from ..io import BytesIO
from ..messages.common import PROTOCOL_VERSION
from ..messages.common import FlagsType
from ..messages.common import StreamState
from ..messages.types import Types
from .message_factory import build_raw_error_message
from .message_factory import MessageFactory
from .util import chain

log = logging.getLogger('tchannel')


#: Sentinel object representing that the connection is outgoing.
OUTGOING = object()

#: Sentinel object representing that the connection is incoming.
INCOMING = object()


class TornadoConnection(object):
    """Manages a bi-directional TChannel conversation between two machines.

    The following primary bi-directional operations are provided:

    ``write(message)``
        Send the message up the wire.
    ``await(message)``
        Receive a message.
    ``send(message)``
        Send a message and receive its response.

    In addition to those, the following operations are provided and should be
    used depending on the direction of the connection.

    ``initiate_handshake``
        Perform a handshake with the remote host.
    ``expect_handshake``
        Expect a handshake request from the remote host.
    """

    CALL_REQ_TYPES = frozenset([Types.CALL_REQ, Types.CALL_REQ_CONTINUE])
    CALL_RES_TYPES = frozenset([Types.CALL_RES, Types.CALL_RES_CONTINUE])

    def __init__(self, connection, tchannel=None, direction=None):
        assert connection, "connection is required"

        self.closed = False
        self.connection = connection
        self.direction = direction or INCOMING

        sockname = connection.socket.getsockname()
        if len(sockname) == 2:
            (self.remote_host,
             self.remote_host_port) = sockname
        elif len(sockname) == 1:
            self.remote_host = sockname[0]
            self.remote_host_port = 0
        else:
            self.remote_host = "0.0.0.0"
            self.remote_host_port = 0

        self.remote_host_port = int(self.remote_host_port)
        self.remote_process_name = None
        self.requested_version = PROTOCOL_VERSION

        # Tracks message IDs for this connection.
        self._id_sequence = 0

        # We need to use two separate message factories to avoid message ID
        # collision while assembling fragmented messages.
        self.request_message_factory = MessageFactory(self.remote_host,
                                                      self.remote_host_port)
        self.response_message_factory = MessageFactory(self.remote_host,
                                                       self.remote_host_port)

        # Queue of unprocessed incoming calls.
        self._messages = queues.Queue()

        # Map from message ID to futures for responses of outgoing calls.
        self._outstanding = {}

        # Whether _loop is running. The loop doesn't run until after the
        # handshake has been performed.
        self._loop_running = False

        self.tchannel = tchannel
        self._close_cb = None

        connection.set_close_callback(self._on_close)

    def set_close_callback(self, cb):
        """Specify a function to be called when this connection is closed.

        :param cb:
            A callable that takes no arguments. This callable will be called
            when this connection is closed.
        """
        assert self._close_cb is None, (
            'A close_callback has already been set for this connection.'
        )
        self._close_cb = stack_context.wrap(cb)

    def next_message_id(self):
        self._id_sequence = (self._id_sequence + 1) % MAX_MESSAGE_ID
        return self._id_sequence

    def _on_close(self):
        self.closed = True

        for message_id, future in self._outstanding.iteritems():
            future.set_exception(
                NetworkError(
                    "canceling outstanding request %d" % message_id
                )
            )
        self._outstanding = {}

        try:
            while True:
                message = self._messages.get_nowait()
                log.warn("Unconsumed message %s", message)
        except queues.QueueEmpty:
            pass

        if self._close_cb:
            self._close_cb()

    def await(self):
        """Get the next call to this TChannel."""
        if self._loop_running:
            return self._messages.get()
        else:
            return self._recv()

    def _recv(self):
        """Receive the next message off the wire.

        :returns:
            A Future that produces a Context object containing the next
            message off the wire.
        """

        # This is the message_future we'll return for any inbound messages.
        message_future = tornado.gen.Future()

        def on_body(read_body_future, size):
            if read_body_future.exception():
                return on_error(read_body_future)

            body = read_body_future.result()
            f = frame.frame_rw.read(BytesIO(body), size=size)
            message_rw = messages.RW[f.header.message_type]
            message = message_rw.read(BytesIO(f.payload))
            message.id = f.header.message_id
            message_future.set_result(message)

        def on_read_size(read_size_future):
            if read_size_future.exception():
                return on_error(read_size_future)

            size_bytes = read_size_future.result()
            size = frame.frame_rw.size_rw.read(BytesIO(size_bytes))
            read_body_future = self.connection.read_bytes(size - size_width)

            tornado.ioloop.IOLoop.current().add_future(
                read_body_future,
                lambda future: on_body(future, size)
            )

            return read_body_future

        def on_error(future):
            log.info("Failed to read data: %s", future.exception())

        size_width = frame.frame_rw.size_rw.width()
        read_bytes_future = self.connection.read_bytes(size_width)

        tornado.ioloop.IOLoop.current().add_future(
            read_bytes_future,
            on_read_size,
        )

        return message_future

    @tornado.gen.coroutine
    def _loop(self):
        # Receive messages off the wire. All messages are either responses to
        # outstanding requests or calls.
        #
        # Must be started only after the handshake has been performed.
        self._loop_running = True
        while not self.closed:
            message = yield self._recv()

            # TODO: There should probably be a try-catch on the yield.
            if message.message_type in self.CALL_REQ_TYPES:
                self._messages.put(message)
                continue

            elif message.id in self._outstanding:
                # set exception if receive error message
                if message.message_type == Types.ERROR:
                    future = self._outstanding.pop(message.id)
                    if future.running():
                        error = TChannelError.from_code(
                            message.code,
                            description=message.description,
                            id=message.id,
                            tracing=message.tracing,
                        )
                        future.set_exception(error)
                    else:
                        protocol_exception = (
                            self.response_message_factory.build(message)
                        )
                        if protocol_exception:
                            self.event_emitter.fire(
                                EventType.after_receive_error,
                                protocol_exception,
                            )
                    continue

                response = self.response_message_factory.build(message)

                # keep continue message in the list
                # pop all other type messages including error message
                if (message.message_type in self.CALL_RES_TYPES and
                        message.flags == FlagsType.fragment):
                    # still streaming, keep it for record
                    future = self._outstanding.get(message.id)
                else:
                    future = self._outstanding.pop(message.id)

                if response and future.running():
                    future.set_result(response)
                continue

            log.warn('Unconsumed message %s', message)

    # Basically, the only difference between send and write is that send
    # sets up a Future to get the response. That's ideal for peers making
    # calls. Peers responding to calls must use write.
    def send(self, message):
        """Send the given message up the wire.
        Use this for messages which have a response message.

        :param message:
            Message to send
        :returns:
            A Future containing the response for the message
        """
        assert self._loop_running, "Perform a handshake first."
        assert message.message_type in self.CALL_REQ_TYPES, (
            "Message '%s' can't use send" % repr(message)
        )

        message.id = message.id or self.next_message_id()
        assert message.id not in self._outstanding, (
            "Message ID '%d' already being used" % message.id
        )

        future = tornado.gen.Future()
        self._outstanding[message.id] = future
        self.write(message)
        return future

    def write(self, message):
        """Writes the given message up the wire.

        Does not expect a response back for the message.

        :param message:
            Message to write.
        """
        message.id = message.id or self.next_message_id()

        if message.message_type in self.CALL_REQ_TYPES:
            message_factory = self.request_message_factory
        else:
            message_factory = self.response_message_factory

        fragments = message_factory.fragment(message)

        return chain(fragments, self._write)

    def _write(self, message):
        """Writes the given message up the wire.

        The message must be small enough to fit in a single frame.
        """
        message.id = message.id or self.next_message_id()

        payload = messages.RW[message.message_type].write(
            message, BytesIO()
        ).getvalue()

        f = frame.Frame(
            header=frame.FrameHeader(
                message_type=message.message_type,
                message_id=message.id,
            ),
            payload=payload
        )
        body = frame.frame_rw.write(f, BytesIO()).getvalue()

        return self.connection.write(body)

    def close(self):
        if not self.closed:
            self.connection.close()

    @tornado.gen.coroutine
    def initiate_handshake(self, headers):
        """Initiate a handshake with the remote host.

        :param headers:
            A dictionary of headers to send.
        :returns:
            A future that resolves (with a value of None) when the handshake
            is complete.
        """
        self._write(messages.InitRequestMessage(
            version=PROTOCOL_VERSION,
            headers=headers
        ))
        init_res = yield self._recv()
        if init_res.message_type != Types.INIT_RES:
            raise errors.InvalidMessageError(
                "Expected handshake response, got %s" % repr(init_res)
            )
        self._extract_handshake_headers(init_res)

        # The receive loop is started only after the handshake has been
        # completed.
        self._loop()

        raise tornado.gen.Return(init_res)

    @tornado.gen.coroutine
    def expect_handshake(self, headers):
        """Expect a handshake from the remote host.

        :param headers:
            Headers to respond with
        :returns:
            A future that resolves (with a value of None) when the handshake
            is complete.
        """
        init_req = yield self._recv()
        if init_req.message_type != Types.INIT_REQ:
            raise errors.InvalidMessageError(
                "You need to shake my hand first. Got %s" % repr(init_req)
            )
        self._extract_handshake_headers(init_req)

        self._write(
            messages.InitResponseMessage(
                PROTOCOL_VERSION, headers, init_req.id),
        )

        # The receive loop is started only after the handshake has been
        # completed.
        self._loop()

        raise tornado.gen.Return(init_req)

    def _extract_handshake_headers(self, message):
        if not message.host_port:
            raise errors.InvalidMessageError(
                'Missing required header: host_port'
            )

        if not message.process_name:
            raise errors.InvalidMessageError(
                'Missing required header: process_name'
            )

        (self.remote_host,
         self.remote_host_port) = message.host_port.rsplit(':', 1)
        self.remote_host_port = int(self.remote_host_port)
        self.remote_process_name = message.process_name
        self.requested_version = message.version

    @classmethod
    @tornado.gen.coroutine
    def outgoing(cls, hostport, process_name=None, serve_hostport=None,
                 handler=None, tchannel=None):
        """Initiate a new connection to the given host.

        :param hostport:
            String in the form ``$host:$port`` specifying the target host
        :param process_name:
            Process name of the entity making the connection.
        :param serve_hostport:
            String in the form ``$host:$port`` specifying an address at which
            the caller can be reached. If omitted, ``0.0.0.0:0`` is used.
        :param handler:
            If given, any calls received from this connection will be sent to
            this RequestHandler.
        """
        host, port = hostport.rsplit(":", 1)
        process_name = process_name or "%s[%s]" % (sys.argv[0], os.getpid())
        serve_hostport = serve_hostport or "0.0.0.0:0"

        # TODO: change this to tornado.tcpclient.TCPClient to do async DNS
        # lookups.
        stream = tornado.iostream.IOStream(
            socket.socket(socket.AF_INET, socket.SOCK_STREAM)
        )

        log.debug("Connecting to %s", hostport)
        try:
            yield stream.connect((host, int(port)))
        except (StreamClosedError, socket.error) as e:
            log.warn("Couldn't connect to %s", hostport)
            raise NetworkError(
                "Couldn't connect to %s" % hostport, e
            )

        connection = cls(stream, tchannel, direction=OUTGOING)
        log.debug("Performing handshake with %s", hostport)
        yield connection.initiate_handshake(headers={
            'host_port': serve_hostport,
            'process_name': process_name,
            'tchannel_language': TCHANNEL_LANGUAGE,
            'tchannel_language_version': TCHANNEL_LANGUAGE_VERSION,
            'tchannel_version': TCHANNEL_VERSION,
        })

        if handler:
            connection.serve(handler)

        raise tornado.gen.Return(connection)

    @tornado.gen.coroutine
    def serve(self, handler):
        """Serve calls over this connection using the given RequestHandler.

        :param handler:
            RequestHandler to process the requests through
        :return:
            A Future that resolves (to None) once the loop is done running --
            which happens once this connection is closed.
        """
        assert handler, "handler is required"
        assert self._loop_running, "Finish the handshake first"

        while not self.closed:
            message = yield self.await()

            try:
                handler(message, self)
            except Exception:
                # TODO Send error frame back
                logging.exception("Failed to process %s", repr(message))

    def send_error(self, error):
        """Convenience method for writing Error frames up the wire.

        :param error:
            TChannel Error. :py:class`tchannel.errors.TChannelError`.
        :returns:
            A future that resolves when the write finishes.
        """

        error_message = build_raw_error_message(error)
        write_future = self._write(error_message)
        write_future.add_done_callback(
            lambda f: self.tchannel.event_emitter.fire(
                EventType.after_send_error,
                error,
            )
        )
        return write_future

    def ping(self):
        return self._write(messages.PingRequestMessage())

    def pong(self):
        return self._write(messages.PingResponseMessage())


class StreamConnection(TornadoConnection):
    """Streaming request/response into protocol messages and sent by tornado
    connection

    Here are public apis provided by StreamConnection:
    "post_response(response)"
        stream response object into wire

    "stream_request(request)"
        stream request object into wire without waiting for a response

    "send_request(request)"
        stream request object into wire and wait for a response

    """

    @tornado.gen.coroutine
    def _stream(self, context, message_factory):
        """write request/response into frames

        Transform request/response into protocol level message objects based on
        types and argstreams.

        Assumption: the chunk data read from stream can fit into memory.

        If arg stream is at init or streaming state, build the message based on
        current chunk. If arg stream is at completed state, put current chunk
        into args[] array, and continue to read next arg stream in order to
        compose a larger message instead of sending multi small messages.

        Note: the message built at this stage is not guaranteed the size is
        less then 64KB.

        Possible messages created sequence:

        Take request as an example::
        CallRequestMessage(flags=fragment)
            --> CallRequestContinueMessage(flags=fragment)
            ....
            --> CallRequestContinueMessage(flags=fragment)
                --> CallRequestMessage(flags=none)

        :param context: Request or Response object
        """
        args = []
        try:
            for argstream in context.argstreams:
                chunk = yield argstream.read()
                args.append(chunk)
                chunk = yield argstream.read()
                while chunk:
                    message = (message_factory.
                               build_raw_message(context, args))
                    yield self.write(message)
                    args = [chunk]
                    chunk = yield argstream.read()

            # last piece of request/response.
            message = (message_factory.
                       build_raw_message(context, args, is_completed=True))
            yield self.write(message)
            context.state = StreamState.completed
        # Stop streamming immediately if exception occurs on the handler side
        except TChannelError as e:
            # raise by tchannel intentionally
            log.info("Stop Outgoing Streams because of error: %s", e.message)

    @tornado.gen.coroutine
    def post_response(self, response):
        try:
            # TODO: before_send_response
            yield self._stream(response, self.response_message_factory)

            # event: send_response
            self.tchannel.event_emitter.fire(
                EventType.after_send_response,
                response,
            )
        finally:
            response.close_argstreams(force=True)

    def stream_request(self, request):
        """send the given request and response is not required"""
        request.close_argstreams()

        stream_future = self._stream(request, self.request_message_factory)

        tornado.ioloop.IOLoop.current().add_future(
            stream_future,
            lambda f: request.close_argstreams(force=True)
        )

        return stream_future

    def send_request(self, request):
        """Send the given request and response is required.

        Use this for messages which have a response message.

        :param request:
            request to send
        :returns:
            A Future containing the response for the request
        """
        assert self._loop_running, "Perform a handshake first."

        assert request.id not in self._outstanding, (
            "Message ID '%d' already being used" % request.id
        )

        future = tornado.gen.Future()
        self._outstanding[request.id] = future
        self.stream_request(request)

        # the actual future that caller will yield
        response_future = tornado.gen.Future()
        # TODO: fire before_receive_response

        tornado.ioloop.IOLoop.current().add_future(
            future,
            lambda f: self.adapt_result(f, request, response_future),
        )
        return response_future

    def adapt_result(self, f, request, response_future):
        if not response_future.running():
            return

        if f.exception():
            protocol_exception = f.exception()
            protocol_exception.tracing = request.tracing
            response_future.set_exception(protocol_exception)

        else:
            response = f.result()
            response.tracing = request.tracing
            response_future.set_result(response)

    def remove_outstanding_request(self, request):
        """Remove request from pending request list"""
        self._outstanding.pop(request.id, None)<|MERGE_RESOLUTION|>--- conflicted
+++ resolved
@@ -32,10 +32,6 @@
 
 from tornado import stack_context
 from tornado.iostream import StreamClosedError
-<<<<<<< HEAD
-
-=======
->>>>>>> cb4ae70c
 
 from .. import errors
 from .. import frame
