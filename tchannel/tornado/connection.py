# Copyright (c) 2015 Uber Technologies, Inc.
#
# Permission is hereby granted, free of charge, to any person obtaining a copy
# of this software and associated documentation files (the "Software"), to deal
# in the Software without restriction, including without limitation the rights
# to use, copy, modify, merge, publish, distribute, sublicense, and/or sell
# copies of the Software, and to permit persons to whom the Software is
# furnished to do so, subject to the following conditions:
#
# The above copyright notice and this permission notice shall be included in
# all copies or substantial portions of the Software.
#
# THE SOFTWARE IS PROVIDED "AS IS", WITHOUT WARRANTY OF ANY KIND, EXPRESS OR
# IMPLIED, INCLUDING BUT NOT LIMITED TO THE WARRANTIES OF MERCHANTABILITY,
# FITNESS FOR A PARTICULAR PURPOSE AND NONINFRINGEMENT. IN NO EVENT SHALL THE
# AUTHORS OR COPYRIGHT HOLDERS BE LIABLE FOR ANY CLAIM, DAMAGES OR OTHER
# LIABILITY, WHETHER IN AN ACTION OF CONTRACT, TORT OR OTHERWISE, ARISING FROM,
# OUT OF OR IN CONNECTION WITH THE SOFTWARE OR THE USE OR OTHER DEALINGS IN
# THE SOFTWARE.

from __future__ import absolute_import

import logging
import os
import socket
import sys


import tornado.gen
import tornado.iostream
import tornado.queues as queues

from tornado import stack_context
from tornado.ioloop import IOLoop
from tornado.iostream import StreamClosedError

from .. import errors
from .. import frame
from .. import messages
from ..errors import NetworkError
from ..errors import TChannelError
from ..event import EventType
from ..glossary import (
    TCHANNEL_LANGUAGE,
    TCHANNEL_LANGUAGE_VERSION,
    TCHANNEL_VERSION,
    MAX_MESSAGE_ID,
)
from ..io import BytesIO
from ..messages.common import PROTOCOL_VERSION
from ..messages.common import FlagsType
from ..messages.common import StreamState
from ..messages.types import Types
from .message_factory import build_raw_error_message
from .message_factory import MessageFactory
from .util import chain
from .tombstone import Cemetery

log = logging.getLogger('tchannel')


#: Sentinel object representing that the connection is outgoing.
OUTGOING = object()

#: Sentinel object representing that the connection is incoming.
INCOMING = object()


class TornadoConnection(object):
    """Manages a bi-directional TChannel conversation between two machines.

    The following primary bi-directional operations are provided:

    ``write(message)``
        Send the message up the wire.
    ``await(message)``
        Receive a message.
    ``send(message)``
        Send a message and receive its response.

    In addition to those, the following operations are provided and should be
    used depending on the direction of the connection.

    ``initiate_handshake``
        Perform a handshake with the remote host.
    ``expect_handshake``
        Expect a handshake request from the remote host.
    """

    CALL_REQ_TYPES = frozenset([Types.CALL_REQ, Types.CALL_REQ_CONTINUE])
    CALL_RES_TYPES = frozenset([Types.CALL_RES, Types.CALL_RES_CONTINUE])

    def __init__(self, connection, tchannel=None, direction=None):
        assert connection, "connection is required"

        self.closed = False
        self.connection = connection
        self.direction = direction or INCOMING

        sockname = connection.socket.getsockname()
        if len(sockname) == 2:
            (self.remote_host,
             self.remote_host_port) = sockname
        elif len(sockname) == 1:
            self.remote_host = sockname[0]
            self.remote_host_port = 0
        else:
            self.remote_host = "0.0.0.0"
            self.remote_host_port = 0

        self.remote_host_port = int(self.remote_host_port)
        self.remote_process_name = None
        self.requested_version = PROTOCOL_VERSION

        # Tracks message IDs for this connection.
        self._id_sequence = 0

        # We need to use two separate message factories to avoid message ID
        # collision while assembling fragmented messages.
        self.request_message_factory = MessageFactory(self.remote_host,
                                                      self.remote_host_port)
        self.response_message_factory = MessageFactory(self.remote_host,
                                                       self.remote_host_port)

        # Queue of unprocessed incoming calls.
        self._messages = queues.Queue()

        # Map from message ID to futures for responses of outgoing calls.
        self._outbound_pending_call = {}

        # Map from message ID to outgoing request that is being sent.
        self._outbound_pending_req = {}

        # Map from message ID to outgoing response that is being sent.
        self._outbound_pending_res = {}

        # Collection of request IDs known to have timed out.
        self._request_tombstones = Cemetery()

        # Whether _loop is running. The loop doesn't run until after the
        # handshake has been performed.
        self._loop_running = False

        self.tchannel = tchannel
        self._close_cb = None
        # callback that will be called when there is a change in the outbound
        # pending request/response lists.
        self._outbound_pending_change_cb = None

        connection.set_close_callback(self._on_close)

    @property
    def total_outbound_pendings(self):
        """Returns the total number of pending outbound requests and
        responses."""
        return (len(self._outbound_pending_res) +
                len(self._outbound_pending_req))

    def set_outbound_pending_change_callback(self, cb):
        """Specify a function to be called when outbound pending request or
        response list changed.
        """
        self._outbound_pending_change_cb = cb

    def set_close_callback(self, cb):
        """Specify a function to be called when this connection is closed.

        :param cb:
            A callable that takes no arguments. This callable will be called
            when this connection is closed.
        """
        assert self._close_cb is None, (
            'A close_callback has already been set for this connection.'
        )
        self._close_cb = stack_context.wrap(cb)

    def next_message_id(self):
        self._id_sequence = (self._id_sequence + 1) % MAX_MESSAGE_ID
        return self._id_sequence

    def _on_close(self):
        self.closed = True
        self._request_tombstones.clear()

        for message_id, future in self._outbound_pending_call.iteritems():
            future.set_exception(
                NetworkError(
                    "canceling outstanding request %d" % message_id
                )
            )
        self._outbound_pending_call = {}

        try:
            while True:
                message = self._messages.get_nowait()
                log.warn(
                    "Unconsumed message %s while closing connection %s",
                    message, self,
                )
        except queues.QueueEmpty:
            pass

        if self._close_cb:
            self._close_cb()

    def await(self):
        """Get the next call to this TChannel."""
        if self._loop_running:
            return self._messages.get()
        else:
            return self._recv()

    def _recv(self):
        """Receive the next message off the wire.

        :returns:
            A Future that produces a Context object containing the next
            message off the wire.
        """

        # This is the message_future we'll return for any inbound messages.
        message_future = tornado.gen.Future()
        io_loop = IOLoop.current()

        def on_body(read_body_future, size):
            if read_body_future.exception():
                return on_error(read_body_future)

            body = read_body_future.result()
            f = frame.frame_rw.read(BytesIO(body), size=size)
            message_rw = messages.RW[f.header.message_type]
            message = message_rw.read(BytesIO(f.payload))
            message.id = f.header.message_id
            message_future.set_result(message)

        def on_read_size(read_size_future):
            if read_size_future.exception():
                return on_error(read_size_future)

            size_bytes = read_size_future.result()
            size = frame.frame_rw.size_rw.read(BytesIO(size_bytes))
            read_body_future = self.connection.read_bytes(size - size_width)

            io_loop.add_future(
                read_body_future,
                lambda future: on_body(future, size)
            )

            return read_body_future

        def on_error(future):
            log.info("Failed to read data: %s", future.exception())

        size_width = frame.frame_rw.size_rw.width()
        read_bytes_future = self.connection.read_bytes(size_width)
        io_loop.add_future(read_bytes_future, on_read_size)
        return message_future

    @tornado.gen.coroutine
    def _loop(self):
        # Receive messages off the wire. All messages are either responses to
        # outstanding requests or calls.
        #
        # Must be started only after the handshake has been performed.
        self._loop_running = True
        while not self.closed:
            message = yield self._recv()

            # TODO: There should probably be a try-catch on the yield.
            if message.message_type in self.CALL_REQ_TYPES:
                self._messages.put(message)
                continue

            elif message.id in self._outbound_pending_call:
                # set exception if receive error message
                if message.message_type == Types.ERROR:
                    future = self._outbound_pending_call.pop(message.id)
                    if future.running():
                        error = TChannelError.from_code(
                            message.code,
                            description=message.description,
                            id=message.id,
                            tracing=message.tracing,
                        )
                        future.set_exception(error)
                    else:
                        protocol_exception = (
                            self.response_message_factory.build(message)
                        )
                        if protocol_exception:
                            self.event_emitter.fire(
                                EventType.after_receive_error,
                                protocol_exception,
                            )
                    continue

                response = self.response_message_factory.build(message)

                # keep continue message in the list
                # pop all other type messages including error message
                if (message.message_type in self.CALL_RES_TYPES and
                        message.flags == FlagsType.fragment):
                    # still streaming, keep it for record
                    future = self._outbound_pending_call.get(message.id)
                else:
                    future = self._outbound_pending_call.pop(message.id)

                if response and future.running():
                    future.set_result(response)
                continue

            elif message.id in self._request_tombstones:
                # Recently timed out. Safe to ignore.
                continue

            log.warn('Unconsumed message %s', message)

    # Basically, the only difference between send and write is that send
    # sets up a Future to get the response. That's ideal for peers making
    # calls. Peers responding to calls must use write.
    def send(self, message):
        """Send the given message up the wire.
        Use this for messages which have a response message.

        :param message:
            Message to send
        :returns:
            A Future containing the response for the message
        """
        assert self._loop_running, "Perform a handshake first."
        assert message.message_type in self.CALL_REQ_TYPES, (
            "Message '%s' can't use send" % repr(message)
        )

        message.id = message.id or self.next_message_id()
        assert message.id not in self._outbound_pending_call, (
            "Message ID '%d' already being used" % message.id
        )

        future = tornado.gen.Future()
        self._outbound_pending_call[message.id] = future
        self.write(message)
        return future

    def write(self, message):
        """Writes the given message up the wire.

        Does not expect a response back for the message.

        :param message:
            Message to write.
        """
        message.id = message.id or self.next_message_id()

        if message.message_type in self.CALL_REQ_TYPES:
            message_factory = self.request_message_factory
        else:
            message_factory = self.response_message_factory

        fragments = message_factory.fragment(message)

        return chain(fragments, self._write)

    def _write(self, message):
        """Writes the given message up the wire.

        The message must be small enough to fit in a single frame.
        """
        message.id = message.id or self.next_message_id()

        payload = messages.RW[message.message_type].write(
            message, BytesIO()
        ).getvalue()

        f = frame.Frame(
            header=frame.FrameHeader(
                message_type=message.message_type,
                message_id=message.id,
            ),
            payload=payload
        )
        body = frame.frame_rw.write(f, BytesIO()).getvalue()

        return self.connection.write(body)

    def close(self):
        if not self.closed:
            self.connection.close()

    @tornado.gen.coroutine
    def initiate_handshake(self, headers):
        """Initiate a handshake with the remote host.

        :param headers:
            A dictionary of headers to send.
        :returns:
            A future that resolves (with a value of None) when the handshake
            is complete.
        """
        self._write(messages.InitRequestMessage(
            version=PROTOCOL_VERSION,
            headers=headers
        ))
        init_res = yield self._recv()
        if init_res.message_type != Types.INIT_RES:
            raise errors.InvalidMessageError(
                "Expected handshake response, got %s" % repr(init_res)
            )
        self._extract_handshake_headers(init_res)

        # The receive loop is started only after the handshake has been
        # completed.
        self._loop()

        raise tornado.gen.Return(init_res)

    @tornado.gen.coroutine
    def expect_handshake(self, headers):
        """Expect a handshake from the remote host.

        :param headers:
            Headers to respond with
        :returns:
            A future that resolves (with a value of None) when the handshake
            is complete.
        """
        init_req = yield self._recv()
        if init_req.message_type != Types.INIT_REQ:
            raise errors.InvalidMessageError(
                "You need to shake my hand first. Got %s" % repr(init_req)
            )
        self._extract_handshake_headers(init_req)

        self._write(
            messages.InitResponseMessage(
                PROTOCOL_VERSION, headers, init_req.id),
        )

        # The receive loop is started only after the handshake has been
        # completed.
        self._loop()

        raise tornado.gen.Return(init_req)

    def _extract_handshake_headers(self, message):
        if not message.host_port:
            raise errors.InvalidMessageError(
                'Missing required header: host_port'
            )

        if not message.process_name:
            raise errors.InvalidMessageError(
                'Missing required header: process_name'
            )

        (self.remote_host,
         self.remote_host_port) = message.host_port.rsplit(':', 1)
        self.remote_host_port = int(self.remote_host_port)
        self.remote_process_name = message.process_name
        self.requested_version = message.version

    @classmethod
    @tornado.gen.coroutine
    def outgoing(cls, hostport, process_name=None, serve_hostport=None,
                 handler=None, tchannel=None):
        """Initiate a new connection to the given host.

        :param hostport:
            String in the form ``$host:$port`` specifying the target host
        :param process_name:
            Process name of the entity making the connection.
        :param serve_hostport:
            String in the form ``$host:$port`` specifying an address at which
            the caller can be reached. If omitted, ``0.0.0.0:0`` is used.
        :param handler:
            If given, any calls received from this connection will be sent to
            this RequestHandler.
        """
        host, port = hostport.rsplit(":", 1)
        process_name = process_name or "%s[%s]" % (sys.argv[0], os.getpid())
        serve_hostport = serve_hostport or "0.0.0.0:0"

        # TODO: change this to tornado.tcpclient.TCPClient to do async DNS
        # lookups.
        stream = tornado.iostream.IOStream(
            socket.socket(socket.AF_INET, socket.SOCK_STREAM)
        )

        log.debug("Connecting to %s", hostport)
        try:
            yield stream.connect((host, int(port)))
        except (StreamClosedError, socket.error) as e:
            log.warn("Couldn't connect to %s", hostport)
            raise NetworkError(
                "Couldn't connect to %s" % hostport, e
            )

        connection = cls(stream, tchannel, direction=OUTGOING)
        log.debug("Performing handshake with %s", hostport)
        yield connection.initiate_handshake(headers={
            'host_port': serve_hostport,
            'process_name': process_name,
            'tchannel_language': TCHANNEL_LANGUAGE,
            'tchannel_language_version': TCHANNEL_LANGUAGE_VERSION,
            'tchannel_version': TCHANNEL_VERSION,
        })

        if handler:
            connection.serve(handler)

        raise tornado.gen.Return(connection)

    @tornado.gen.coroutine
    def serve(self, handler):
        """Serve calls over this connection using the given RequestHandler.

        :param handler:
            RequestHandler to process the requests through
        :return:
            A Future that resolves (to None) once the loop is done running --
            which happens once this connection is closed.
        """
        assert handler, "handler is required"
        assert self._loop_running, "Finish the handshake first"

        while not self.closed:
            message = yield self.await()

            try:
                handler(message, self)
            except Exception:
                # TODO Send error frame back
                logging.exception("Failed to process %s", repr(message))

    def send_error(self, error):
        """Convenience method for writing Error frames up the wire.

        :param error:
            TChannel Error. :py:class`tchannel.errors.TChannelError`.
        :returns:
            A future that resolves when the write finishes.
        """

        error_message = build_raw_error_message(error)
        write_future = self._write(error_message)
        write_future.add_done_callback(
            lambda f: self.tchannel.event_emitter.fire(
                EventType.after_send_error,
                error,
            )
        )
        return write_future

    def ping(self):
        return self._write(messages.PingRequestMessage())

    def pong(self):
        return self._write(messages.PingResponseMessage())

    def _outbound_pending_change(self):
        """Called when there is a change in the outbound pending list."""
        if self._outbound_pending_change_cb:
            self._outbound_pending_change_cb()

    def add_outbound_pending_res(self, res):
        self._outbound_pending_res[res.id] = res
        self._outbound_pending_change()

    def add_outbound_pending_req(self, req):
        self._outbound_pending_req[req.id] = req
        self._outbound_pending_change()

    def remove_outbound_pending_res(self, res):
        self._outbound_pending_res.pop(res.id, None)
        self._outbound_pending_change()

    def remove_outbound_pending_req(self, req):
        self._outbound_pending_req.pop(req.id, None)
        self._outbound_pending_change()


class StreamConnection(TornadoConnection):
    """Streaming request/response into protocol messages and sent by tornado
    connection

    Here are public apis provided by StreamConnection:
    "post_response(response)"
        stream response object into wire

    "stream_request(request)"
        stream request object into wire without waiting for a response

    "send_request(request)"
        stream request object into wire and wait for a response

    """

    @tornado.gen.coroutine
    def _stream(self, context, message_factory):
        """write request/response into frames

        Transform request/response into protocol level message objects based on
        types and argstreams.

        Assumption: the chunk data read from stream can fit into memory.

        If arg stream is at init or streaming state, build the message based on
        current chunk. If arg stream is at completed state, put current chunk
        into args[] array, and continue to read next arg stream in order to
        compose a larger message instead of sending multi small messages.

        Note: the message built at this stage is not guaranteed the size is
        less then 64KB.

        Possible messages created sequence:

        Take request as an example::
        CallRequestMessage(flags=fragment)
            --> CallRequestContinueMessage(flags=fragment)
            ....
            --> CallRequestContinueMessage(flags=fragment)
                --> CallRequestMessage(flags=none)

        :param context: Request or Response object
        """
        args = []
        try:
            for argstream in context.argstreams:
                chunk = yield argstream.read()
                args.append(chunk)
                chunk = yield argstream.read()
                while chunk:
                    message = (message_factory.
                               build_raw_message(context, args))
                    yield self.write(message)
                    args = [chunk]
                    chunk = yield argstream.read()

            # last piece of request/response.
            message = (message_factory.
                       build_raw_message(context, args, is_completed=True))
            yield self.write(message)
            context.state = StreamState.completed
        # Stop streamming immediately if exception occurs on the handler side
        except TChannelError as e:
            # raise by tchannel intentionally
            log.info("Stop Outgoing Streams because of error: %s", e.message)

    @tornado.gen.coroutine
    def post_response(self, response):
        try:
            self.add_outbound_pending_res(response)
            # TODO: before_send_response
            yield self._stream(response, self.response_message_factory)

            # event: send_response
            self.tchannel.event_emitter.fire(
                EventType.after_send_response,
                response,
            )
        finally:
            self.remove_outbound_pending_res(response)
            response.close_argstreams(force=True)

    def stream_request(self, request):
        """send the given request and response is not required"""
        request.close_argstreams()

        stream_future = self._stream(request, self.request_message_factory)

        IOLoop.current().add_future(
            stream_future,
            lambda f: request.close_argstreams(force=True)
        )

        return stream_future

    def send_request(self, request):
        """Send the given request and response is required.

        Use this for messages which have a response message.

        :param request:
            request to send
        :returns:
            A Future containing the response for the request
        """
        assert self._loop_running, "Perform a handshake first."

        assert request.id not in self._outbound_pending_call, (
            "Message ID '%d' already being used" % request.id
        )

        future = tornado.gen.Future()
        self._outbound_pending_call[request.id] = future
        self.add_outbound_pending_req(request)
        self.stream_request(request).add_done_callback(
            lambda f: self.remove_outbound_pending_req(request)
        )

        if request.ttl:
            self._add_timeout(request, future)

        # the actual future that caller will yield
        response_future = tornado.gen.Future()
        # TODO: fire before_receive_response

        IOLoop.current().add_future(
            future,
            lambda f: self.adapt_result(f, request, response_future),
        )
        return response_future

    def adapt_result(self, f, request, response_future):
        if not response_future.running():
            return

        if f.exception():
            protocol_exception = f.exception()
            protocol_exception.tracing = request.tracing
            response_future.set_exception(protocol_exception)

        else:
            response = f.result()
            response.tracing = request.tracing
            response_future.set_result(response)

    def remove_outstanding_request(self, request):
        """Remove request from pending request list"""
<<<<<<< HEAD
        self._outbound_pending_call.pop(request.id, None)
=======
        self._outstanding.pop(request.id, None)

    def _add_timeout(self, request, future):
        """Adds a timeout for the given request to the given future."""
        io_loop = IOLoop.current()
        t = io_loop.call_later(
            request.ttl,
            self._request_timed_out, request.id, request.ttl, future,
        )
        io_loop.add_future(future, lambda f: io_loop.remove_timeout(t))
        # If the future finished before the timeout, we want the IOLoop to
        # forget about it, especially because we want to avoid memory
        # leaks with very large timeouts.

    def _request_timed_out(self, req_id, req_ttl, future):
        if not future.running():  # Already done.
            return

        # Fail the ongoing request and leave a tombstone behind for a short
        # while.
        future.set_exception(errors.TimeoutError())
        self._request_tombstones.add(req_id, req_ttl)
>>>>>>> a49dc121
<|MERGE_RESOLUTION|>--- conflicted
+++ resolved
@@ -727,10 +727,7 @@
 
     def remove_outstanding_request(self, request):
         """Remove request from pending request list"""
-<<<<<<< HEAD
         self._outbound_pending_call.pop(request.id, None)
-=======
-        self._outstanding.pop(request.id, None)
 
     def _add_timeout(self, request, future):
         """Adds a timeout for the given request to the given future."""
@@ -751,5 +748,4 @@
         # Fail the ongoing request and leave a tombstone behind for a short
         # while.
         future.set_exception(errors.TimeoutError())
-        self._request_tombstones.add(req_id, req_ttl)
->>>>>>> a49dc121
+        self._request_tombstones.add(req_id, req_ttl)