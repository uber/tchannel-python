from __future__ import absolute_import


class TChannelException(Exception):
    """Represent a TChannel-generated exception."""
    pass


class ProtocolException(TChannelException):
    """Represent a protocol-level exception"""
    pass


class InvalidMessageException(ProtocolException):
    """Represent an invalid message."""
    pass


class TimeoutException(TChannelException):
    pass


<<<<<<< HEAD
class ConnectionClosedException(TChannelException):
=======
class ReadException(TChannelException):
    """Raised when there is an error while reading input."""
>>>>>>> 23bfa9a2
    pass


class TChannelApplicationException(TChannelException):
    """The remote application returned an exception.

    This is not a protocol error. This means a response was received with the
    ``code`` flag set to fail.
    """
    def __init__(self, code, arg_1, arg_2, arg_3):
        super(TChannelException, self).__init__(
            'TChannel application error (%s, %s, %s)' % (arg_1, arg_2, arg_3)
        )

        self.code = code
        self.arg_1 = arg_1
        self.arg_2 = arg_2
        self.arg_3 = arg_3<|MERGE_RESOLUTION|>--- conflicted
+++ resolved
@@ -20,12 +20,12 @@
     pass
 
 
-<<<<<<< HEAD
 class ConnectionClosedException(TChannelException):
-=======
+    pass
+
+
 class ReadException(TChannelException):
     """Raised when there is an error while reading input."""
->>>>>>> 23bfa9a2
     pass
 
 
