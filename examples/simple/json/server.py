<<<<<<< HEAD
from tornado import ioloop
=======
# Copyright (c) 2015 Uber Technologies, Inc.
#
# Permission is hereby granted, free of charge, to any person obtaining a copy
# of this software and associated documentation files (the "Software"), to deal
# in the Software without restriction, including without limitation the rights
# to use, copy, modify, merge, publish, distribute, sublicense, and/or sell
# copies of the Software, and to permit persons to whom the Software is
# furnished to do so, subject to the following conditions:
#
# The above copyright notice and this permission notice shall be included in
# all copies or substantial portions of the Software.
#
# THE SOFTWARE IS PROVIDED "AS IS", WITHOUT WARRANTY OF ANY KIND, EXPRESS OR
# IMPLIED, INCLUDING BUT NOT LIMITED TO THE WARRANTIES OF MERCHANTABILITY,
# FITNESS FOR A PARTICULAR PURPOSE AND NONINFRINGEMENT. IN NO EVENT SHALL THE
# AUTHORS OR COPYRIGHT HOLDERS BE LIABLE FOR ANY CLAIM, DAMAGES OR OTHER
# LIABILITY, WHETHER IN AN ACTION OF CONTRACT, TORT OR OTHERWISE, ARISING FROM,
# OUT OF OR IN CONNECTION WITH THE SOFTWARE OR THE USE OR OTHER DEALINGS IN
# THE SOFTWARE.

from tornado import gen, ioloop
>>>>>>> d2080e27

from tchannel import TChannel, Response


tchannel = TChannel('json-server', hostport='localhost:54496')


@tchannel.json.register
def endpoint(request):

    assert request.headers == {'req': 'header'}
    assert request.body == {'req': 'body'}

    return Response({'resp': 'body'}, headers={'resp': 'header'})


tchannel.listen()

print tchannel.hostport

ioloop.IOLoop.current().start()<|MERGE_RESOLUTION|>--- conflicted
+++ resolved
@@ -1,6 +1,3 @@
-<<<<<<< HEAD
-from tornado import ioloop
-=======
 # Copyright (c) 2015 Uber Technologies, Inc.
 #
 # Permission is hereby granted, free of charge, to any person obtaining a copy
@@ -21,8 +18,7 @@
 # OUT OF OR IN CONNECTION WITH THE SOFTWARE OR THE USE OR OTHER DEALINGS IN
 # THE SOFTWARE.
 
-from tornado import gen, ioloop
->>>>>>> d2080e27
+from tornado import ioloop
 
 from tchannel import TChannel, Response
 
