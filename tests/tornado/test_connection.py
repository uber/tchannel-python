# Copyright (c) 2015 Uber Technologies, Inc.
#
# Permission is hereby granted, free of charge, to any person obtaining a copy
# of this software and associated documentation files (the "Software"), to deal
# in the Software without restriction, including without limitation the rights
# to use, copy, modify, merge, publish, distribute, sublicense, and/or sell
# copies of the Software, and to permit persons to whom the Software is
# furnished to do so, subject to the following conditions:
#
# The above copyright notice and this permission notice shall be included in
# all copies or substantial portions of the Software.
#
# THE SOFTWARE IS PROVIDED "AS IS", WITHOUT WARRANTY OF ANY KIND, EXPRESS OR
# IMPLIED, INCLUDING BUT NOT LIMITED TO THE WARRANTIES OF MERCHANTABILITY,
# FITNESS FOR A PARTICULAR PURPOSE AND NONINFRINGEMENT. IN NO EVENT SHALL THE
# AUTHORS OR COPYRIGHT HOLDERS BE LIABLE FOR ANY CLAIM, DAMAGES OR OTHER
# LIABILITY, WHETHER IN AN ACTION OF CONTRACT, TORT OR OTHERWISE, ARISING FROM,
# OUT OF OR IN CONNECTION WITH THE SOFTWARE OR THE USE OR OTHER DEALINGS IN
# THE SOFTWARE.

from __future__ import absolute_import

import mock
import pytest
import tornado.ioloop
import tornado.testing
from tornado import gen

from tchannel import TChannel
<<<<<<< HEAD
from tchannel.tornado.connection import StreamConnection
from tchannel.tornado.message_factory import MessageFactory
from tchannel.tornado.peer import Peer
=======
from tchannel.errors import TimeoutError
from tchannel.tornado import connection
from tchannel.messages import Types
>>>>>>> a49dc121


def dummy_headers():
    return {
        'host_port': 'fake:1234',
        'process_name': 'honeybooboo',
    }


class ConnectionTestCase(tornado.testing.AsyncTestCase):
    @pytest.fixture(autouse=True)
    def make_server_client(self, tornado_pair):
        self.server, self.client = tornado_pair

    @tornado.testing.gen_test
    def test_handshake(self):
        """Verify we handshake in an async manner."""
        headers = dummy_headers()

        self.client.initiate_handshake(headers=headers)
        yield self.server.expect_handshake(headers=headers)

        assert self.client.requested_version == self.server.requested_version

    @tornado.testing.gen_test
    def test_pings(self):
        """Verify calls are sent to handler properly."""
        self.client.ping()

        ping = yield self.server.await()
        assert ping.message_type == Types.PING_REQ

        self.server.pong()

        pong = yield self.client.await()
        assert pong.message_type == Types.PING_RES


@pytest.mark.gen_test
def test_close_callback_is_called():
    server = TChannel('server')
    server.listen()

    cb_future = tornado.gen.Future()

    conn = yield connection.StreamConnection.outgoing(
        server.hostport, tchannel=mock.MagicMock()
    )
    conn.set_close_callback(lambda: cb_future.set_result(True))

    conn.close()

    assert (yield cb_future)


@pytest.mark.gen_test
<<<<<<< HEAD
def test_pending_outgoing():
    server = TChannel('server')
    server.listen()

    @server.raw.register
    def hello(request):
        assert server._dep_tchannel.peers.peers[0].total_outbound_pendings == 1
        return 'hi'

    client = TChannel('client')
    yield client.raw(
        hostport=server.hostport,
        body='work',
        endpoint='hello',
        service='server'
    )

    client_peer = client._dep_tchannel.peers.peers[0]
    server_peer = server._dep_tchannel.peers.peers[0]
    assert client_peer.total_outbound_pendings == 0
    assert server_peer.total_outbound_pendings == 0

    class FakeMessageFactory(MessageFactory):
        def build_raw_message(self, context, args, is_completed=True):
            assert client_peer.total_outbound_pendings == 1
            return super(FakeMessageFactory, self).build_raw_message(
                context, args, is_completed,
            )

    client_conn = client_peer.connections[0]
    client_conn.request_message_factory = FakeMessageFactory(
        client_conn.remote_host,
        client_conn.remote_host_port,
    )
    yield client.raw(
        hostport=server.hostport,
        body='work',
        endpoint='hello',
        service='server'
    )

    assert client_peer.total_outbound_pendings == 0
    assert server_peer.total_outbound_pendings == 0


@pytest.mark.gen_test
def test_client_connection_change_callback():
    server = TChannel('server')
    server.listen()

    @server.raw.register
    def hello(request):
        return 'hi'

    client = TChannel('client')
    count = [0]

    def test_cb(peer):
        count[0] += 1

    client._dep_tchannel.peers.get(
        server.hostport)._on_conn_change_cb = test_cb
    yield client.raw(
        hostport=server.hostport,
        body='work',
        endpoint='hello',
        service='server'
    )

    # 1: connection built, 1: sending request, 1: finish sending request
    assert count[0] == 3


@pytest.mark.gen_test
def test_both_connection_change_callback():
    client = TChannel('client')

    with mock.patch.object(Peer, '_on_conn_change') as mock_conn_change:
        server = TChannel('server')
        server.listen()

        @server.raw.register
        def hello(request):
            return 'hi'

        yield client.raw(
            hostport=server.hostport,
            body='work',
            endpoint='hello',
            service='server'
        )
        assert mock_conn_change.call_count == 6
=======
def test_local_timeout_unconsumed_message():
    """Verify that if the client has a local timeout and the server eventually
    sends the message, the client does not log an "Unconsumed message"
    warning.
    """

    server = TChannel('server')

    @server.raw.register('hello')
    @gen.coroutine
    def hello(request):
        yield gen.sleep(0.07)
        raise gen.Return('eventual response')

    server.listen()

    client = TChannel('client')
    with pytest.raises(TimeoutError):
        yield client.raw(
            'server', 'hello', 'world',
            timeout=0.05, hostport=server.hostport,
            # The server will take 70 milliseconds but we allow at most 50.
        )

    # Wait for the server to send the late response and make sure it doesn't
    # log a warning.
    with mock.patch.object(connection.log, 'warn') as mock_warn:  # :(
        yield gen.sleep(0.03)

    assert mock_warn.call_count == 0
>>>>>>> a49dc121
<|MERGE_RESOLUTION|>--- conflicted
+++ resolved
@@ -27,15 +27,11 @@
 from tornado import gen
 
 from tchannel import TChannel
-<<<<<<< HEAD
-from tchannel.tornado.connection import StreamConnection
 from tchannel.tornado.message_factory import MessageFactory
 from tchannel.tornado.peer import Peer
-=======
 from tchannel.errors import TimeoutError
 from tchannel.tornado import connection
 from tchannel.messages import Types
->>>>>>> a49dc121
 
 
 def dummy_headers():
@@ -92,7 +88,6 @@
 
 
 @pytest.mark.gen_test
-<<<<<<< HEAD
 def test_pending_outgoing():
     server = TChannel('server')
     server.listen()
@@ -185,7 +180,9 @@
             service='server'
         )
         assert mock_conn_change.call_count == 6
-=======
+
+
+@pytest.mark.gen_test
 def test_local_timeout_unconsumed_message():
     """Verify that if the client has a local timeout and the server eventually
     sends the message, the client does not log an "Unconsumed message"
@@ -215,5 +212,4 @@
     with mock.patch.object(connection.log, 'warn') as mock_warn:  # :(
         yield gen.sleep(0.03)
 
-    assert mock_warn.call_count == 0
->>>>>>> a49dc121
+    assert mock_warn.call_count == 0