# Copyright (c) 2015 Uber Technologies, Inc.
#
# Permission is hereby granted, free of charge, to any person obtaining a copy
# of this software and associated documentation files (the "Software"), to deal
# in the Software without restriction, including without limitation the rights
# to use, copy, modify, merge, publish, distribute, sublicense, and/or sell
# copies of the Software, and to permit persons to whom the Software is
# furnished to do so, subject to the following conditions:
#
# The above copyright notice and this permission notice shall be included in
# all copies or substantial portions of the Software.
#
# THE SOFTWARE IS PROVIDED "AS IS", WITHOUT WARRANTY OF ANY KIND, EXPRESS OR
# IMPLIED, INCLUDING BUT NOT LIMITED TO THE WARRANTIES OF MERCHANTABILITY,
# FITNESS FOR A PARTICULAR PURPOSE AND NONINFRINGEMENT. IN NO EVENT SHALL THE
# AUTHORS OR COPYRIGHT HOLDERS BE LIABLE FOR ANY CLAIM, DAMAGES OR OTHER
# LIABILITY, WHETHER IN AN ACTION OF CONTRACT, TORT OR OTHERWISE, ARISING FROM,
# OUT OF OR IN CONNECTION WITH THE SOFTWARE OR THE USE OR OTHER DEALINGS IN
# THE SOFTWARE.

from __future__ import absolute_import
from __future__ import division
from __future__ import print_function
from __future__ import unicode_literals

import subprocess
import textwrap

import psutil
import pytest

from tchannel import TChannel, Request, Response, schemes
from tchannel.response import TransportHeaders

# TODO - need integration tests for timeout and retries, use testing.vcr


@pytest.mark.call
def test_should_have_default_schemes():

    tchannel = TChannel(name='test')

    for f in schemes.DEFAULT_SCHEMES:
        scheme = getattr(tchannel, f.NAME)
        assert scheme, "default scheme not found"
        assert isinstance(scheme, f)


@pytest.mark.gen_test
@pytest.mark.call
def test_call_should_get_response():

    # Given this test server:

    server = TChannel(name='server')

    @server.register(scheme=schemes.RAW)
    def endpoint(request):

        assert isinstance(request, Request)
        assert request.headers == 'req headers'
        assert request.body == 'req body'

        return Response('resp body', 'resp headers')

    server.listen()

    # Make a call:

    tchannel = TChannel(name='client')

    resp = yield tchannel.call(
        scheme=schemes.RAW,
        service='server',
        arg1='endpoint',
        arg2='req headers',
        arg3='req body',
        hostport=server.hostport,
    )

    # verify response
    assert isinstance(resp, Response)
    assert resp.headers == 'resp headers'
    assert resp.body == 'resp body'

    # verify response transport headers
    assert isinstance(resp.transport, TransportHeaders)
    assert resp.transport.scheme == schemes.RAW
    assert resp.transport.failure_domain is None


<<<<<<< HEAD
def test_uninitialized_tchannel_is_fork_safe():
    """TChannel('foo') should not schedule any work on the io loop."""

    process = psutil.Popen(
        [
            'python',
            '-c',
            textwrap.dedent(
                """
                import os
                from tchannel import TChannel
                t = TChannel("app")
                os.fork()
                t.listen()
                """
            ),
        ],
        stderr=subprocess.PIPE,
    )

    try:
        stderr = process.stderr.read()
        ret = process.wait()
        assert ret == 0 and not stderr, stderr
    finally:
        if process.is_running():
            process.kill()
=======
@pytest.mark.gen_test
@pytest.mark.call
def test_headers_and_body_should_be_optional():

    # Given this test server:

    server = TChannel(name='server')

    @server.register(scheme=schemes.RAW)
    def endpoint(request):
        # assert request.headers is None  # TODO uncomment
        # assert request.body is None  # TODO uncomment
        pass

    server.listen()

    # Make a call:

    tchannel = TChannel(name='client')

    resp = yield tchannel.call(
        scheme=schemes.RAW,
        service='server',
        arg1='endpoint',
        hostport=server.hostport,
    )

    # verify response
    assert isinstance(resp, Response)
    assert resp.headers == ''  # TODO should be None to match server
    assert resp.body == ''  # TODO should be None to match server


@pytest.mark.gen_test
@pytest.mark.call
def test_endpoint_can_return_just_body():

    # Given this test server:

    server = TChannel(name='server')

    @server.register(scheme=schemes.RAW)
    def endpoint(request):
        return 'resp body'

    server.listen()

    # Make a call:

    tchannel = TChannel(name='client')

    resp = yield tchannel.call(
        scheme=schemes.RAW,
        service='server',
        arg1='endpoint',
        hostport=server.hostport,
    )

    # verify response
    assert isinstance(resp, Response)
    assert resp.headers == ''  # TODO should be is None to match server
    assert resp.body == 'resp body'


# TODO - verify register programmatic use cases

@pytest.mark.gen_test
@pytest.mark.call
def test_endpoint_can_be_called_as_a_pure_func():

    # Given this test server:

    server = TChannel(name='server')

    @server.register(scheme=schemes.RAW)
    def endpoint(request):

        assert isinstance(request, Request)
        assert request.body == 'req body'
        assert request.headers == 'req headers'

        return Response('resp body', headers='resp headers')

    server.listen()

    # Able to call over TChannel

    tchannel = TChannel(name='client')

    resp = yield tchannel.call(
        scheme=schemes.RAW,
        service='server',
        arg1='endpoint',
        arg2='req headers',
        arg3='req body',
        hostport=server.hostport,
    )

    assert isinstance(resp, Response)
    assert resp.headers == 'resp headers'
    assert resp.body == 'resp body'

    # Able to call as function

    resp = endpoint(Request('req body', headers='req headers'))

    assert isinstance(resp, Response)
    assert resp.headers == 'resp headers'
    assert resp.body == 'resp body'
>>>>>>> f43ccd88
<|MERGE_RESOLUTION|>--- conflicted
+++ resolved
@@ -89,7 +89,6 @@
     assert resp.transport.failure_domain is None
 
 
-<<<<<<< HEAD
 def test_uninitialized_tchannel_is_fork_safe():
     """TChannel('foo') should not schedule any work on the io loop."""
 
@@ -117,7 +116,8 @@
     finally:
         if process.is_running():
             process.kill()
-=======
+
+
 @pytest.mark.gen_test
 @pytest.mark.call
 def test_headers_and_body_should_be_optional():
@@ -226,5 +226,4 @@
 
     assert isinstance(resp, Response)
     assert resp.headers == 'resp headers'
-    assert resp.body == 'resp body'
->>>>>>> f43ccd88
+    assert resp.body == 'resp body'