--- conflicted
+++ resolved
@@ -6,15 +6,8 @@
 import pytest
 import tornado
 
-<<<<<<< HEAD
 from tchannel import TChannel, Response, schemes
 from tchannel.response import ResponseTransportHeaders
-=======
-from tchannel import TChannel
-from tchannel import response
-from tchannel import schemes
-
->>>>>>> 1501b3df
 
 # TODO - need integration tests for timeout and retries, use testing.vcr
 
