from setuptools import find_packages, setup


setup(
    name='tchannel',
    version='0.17.4.dev0',
    author='Abhinav Gupta, Aiden Scandella, Bryce Lampe, Grayson Koonce, Junchao Wu',
    author_email='abg@uber.com',
    description='Network multiplexing and framing protocol for RPC',
    license='MIT',
    url='https://github.com/uber/tchannel-python',
    packages=find_packages(exclude=['tests', 'tests.*']),
    package_data={
        '': ['*.thrift'],
    },
    install_requires=[
        'contextlib2',
        'crcmod',
        'tornado>=4.0,<5.0',
        'toro>=0.8,<0.9',
<<<<<<< HEAD
        'thriftrw>=0.4,<0.5',
=======
        'thriftrw>=0.3,<0.5',
>>>>>>> 33ff89de
        'threadloop>=0.5,<0.6',
        'futures',
    ],
    extras_require={
        'vcr': ['PyYAML', 'mock', 'wrapt'],
    },
    entry_points={
        'console_scripts': [
            'tcurl.py = tchannel.tcurl:start_ioloop'
        ]
    },
)<|MERGE_RESOLUTION|>--- conflicted
+++ resolved
@@ -18,11 +18,7 @@
         'crcmod',
         'tornado>=4.0,<5.0',
         'toro>=0.8,<0.9',
-<<<<<<< HEAD
         'thriftrw>=0.4,<0.5',
-=======
-        'thriftrw>=0.3,<0.5',
->>>>>>> 33ff89de
         'threadloop>=0.5,<0.6',
         'futures',
     ],
