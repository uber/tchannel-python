--- conflicted
+++ resolved
@@ -16,14 +16,6 @@
     install_requires=[
         # stdlib backports, no constraints needed
         'contextlib2',
-<<<<<<< HEAD
-=======
-        'crcmod',
-        'tornado>=4.0,<5.0',
-        'toro>=0.8,<0.9',
-        'thriftrw>=0.4,<0.6',
-        'threadloop>=0.5,<0.6',
->>>>>>> a7ec2831
         'futures',
 
         # external deps
