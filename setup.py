--- conflicted
+++ resolved
@@ -3,11 +3,7 @@
 
 setup(
     name='tchannel',
-<<<<<<< HEAD
-    version='0.16.2.dev0',
-=======
-    version='0.16.2',
->>>>>>> 1fdb1f08
+    version='0.16.3.dev0',
     author='Abhinav Gupta, Aiden Scandella, Bryce Lampe, Grayson Koonce, Junchao Wu',
     author_email='abg@uber.com',
     description='Network multiplexing and framing protocol for RPC',
