project := tchannel

flake8 := flake8
pytest := PYTHONDONTWRITEBYTECODE=1 py.test --tb short \
	--cov-config .coveragerc --cov $(project) \
	--async-test-timeout=1 --timeout=30 tests

html_report := --cov-report html
test_args := --cov-report term-missing

TEST_HOST=127.0.0.1
TEST_PORT=0
TEST_LOG_FILE=test-server.log

.DEFAULT_GOAL := test-lint

<<<<<<< HEAD
.PHONY: install test test_ci test-lint testhtml clean lint release docs vcr-thrift
=======
.PHONY: install test test_ci test-lint testhtml clean lint release docs gen_thrift
>>>>>>> cf73e948

env/bin/activate:
	virtualenv env

env_install: env/bin/activate
	./env/bin/pip install -r requirements-test.txt --download-cache $(HOME)/.cache/pip
	./env/bin/python setup.py develop

tox_install:
	pip install -r requirements-test.txt --download-cache $(HOME)/.cache/pip
	python setup.py develop

install:
ifdef TOX_ENV
	make tox_install
else
	make env_install
endif

test_server:
	# TODO: use ${TEST_LOG_FILE}
	./env/bin/python examples/tchannel_server.py --host ${TEST_HOST} --port ${TEST_PORT}

test: clean
	$(pytest) $(test_args)

test_ci: clean
	tox -e $(TOX_ENV) -- tests

testhtml: clean
	$(pytest) $(html_report) && open htmlcov/index.html

clean:
	rm -rf dist/
	@find $(project) -name "*.pyc" -delete

lint:
	@$(flake8) $(project) tests examples

test-lint: test lint

docs:
	make -C docs html

<<<<<<< HEAD
vcr-thrift:
	make -C ./tchannel/testing/vcr all
=======
gen_thrift:
    thrift --gen py:new_style,slots,dynamic -out tests/data/generated tests/data/idls/ThriftTest.thrift
>>>>>>> cf73e948
<|MERGE_RESOLUTION|>--- conflicted
+++ resolved
@@ -14,11 +14,7 @@
 
 .DEFAULT_GOAL := test-lint
 
-<<<<<<< HEAD
-.PHONY: install test test_ci test-lint testhtml clean lint release docs vcr-thrift
-=======
-.PHONY: install test test_ci test-lint testhtml clean lint release docs gen_thrift
->>>>>>> cf73e948
+.PHONY: install test test_ci test-lint testhtml clean lint release docs vcr-thrift gen_thrift
 
 env/bin/activate:
 	virtualenv env
@@ -63,10 +59,8 @@
 docs:
 	make -C docs html
 
-<<<<<<< HEAD
 vcr-thrift:
 	make -C ./tchannel/testing/vcr all
-=======
+
 gen_thrift:
-    thrift --gen py:new_style,slots,dynamic -out tests/data/generated tests/data/idls/ThriftTest.thrift
->>>>>>> cf73e948
+    thrift --gen py:new_style,slots,dynamic -out tests/data/generated tests/data/idls/ThriftTest.thrift